/*
 *  linux/kernel/hrtimer.c
 *
 *  Copyright(C) 2005-2006, Thomas Gleixner <tglx@linutronix.de>
 *  Copyright(C) 2005-2007, Red Hat, Inc., Ingo Molnar
 *  Copyright(C) 2006-2007  Timesys Corp., Thomas Gleixner
 *
 *  High-resolution kernel timers
 *
 *  In contrast to the low-resolution timeout API implemented in
 *  kernel/timer.c, hrtimers provide finer resolution and accuracy
 *  depending on system configuration and capabilities.
 *
 *  These timers are currently used for:
 *   - itimers
 *   - POSIX timers
 *   - nanosleep
 *   - precise in-kernel timing
 *
 *  Started by: Thomas Gleixner and Ingo Molnar
 *
 *  Credits:
 *	based on kernel/timer.c
 *
 *	Help, testing, suggestions, bugfixes, improvements were
 *	provided by:
 *
 *	George Anzinger, Andrew Morton, Steven Rostedt, Roman Zippel
 *	et. al.
 *
 *  For licencing details see kernel-base/COPYING
 */

#include <linux/cpu.h>
#include <linux/export.h>
#include <linux/percpu.h>
#include <linux/hrtimer.h>
#include <linux/notifier.h>
#include <linux/syscalls.h>
#include <linux/interrupt.h>
#include <linux/tick.h>
#include <linux/seq_file.h>
#include <linux/err.h>
#include <linux/debugobjects.h>
#include <linux/sched/signal.h>
#include <linux/sched/sysctl.h>
#include <linux/sched/rt.h>
#include <linux/sched/deadline.h>
#include <linux/sched/nohz.h>
#include <linux/sched/debug.h>
#include <linux/timer.h>
#include <linux/freezer.h>
#include <linux/compat.h>

#include <linux/uaccess.h>

#include <trace/events/timer.h>

#include "tick-internal.h"

/*
 * Masks for selecting the soft and hard context timers from
 * cpu_base->active
 */
#define MASK_SHIFT		(HRTIMER_BASE_MONOTONIC_SOFT)
#define HRTIMER_ACTIVE_HARD	((1U << MASK_SHIFT) - 1)
#define HRTIMER_ACTIVE_SOFT	(HRTIMER_ACTIVE_HARD << MASK_SHIFT)
#define HRTIMER_ACTIVE_ALL	(HRTIMER_ACTIVE_SOFT | HRTIMER_ACTIVE_HARD)

/*
 * The timer bases:
 *
 * There are more clockids than hrtimer bases. Thus, we index
 * into the timer bases by the hrtimer_base_type enum. When trying
 * to reach a base using a clockid, hrtimer_clockid_to_base()
 * is used to convert from clockid to the proper hrtimer_base_type.
 */
DEFINE_PER_CPU(struct hrtimer_cpu_base, hrtimer_bases) =
{
	.lock = __RAW_SPIN_LOCK_UNLOCKED(hrtimer_bases.lock),
	.clock_base =
	{
		{
			.index = HRTIMER_BASE_MONOTONIC,
			.clockid = CLOCK_MONOTONIC,
			.get_time = &ktime_get,
		},
		{
			.index = HRTIMER_BASE_REALTIME,
			.clockid = CLOCK_REALTIME,
			.get_time = &ktime_get_real,
		},
		{
			.index = HRTIMER_BASE_BOOTTIME,
			.clockid = CLOCK_BOOTTIME,
			.get_time = &ktime_get_boottime,
		},
		{
			.index = HRTIMER_BASE_TAI,
			.clockid = CLOCK_TAI,
			.get_time = &ktime_get_clocktai,
		},
		{
			.index = HRTIMER_BASE_MONOTONIC_SOFT,
			.clockid = CLOCK_MONOTONIC,
			.get_time = &ktime_get,
		},
		{
			.index = HRTIMER_BASE_REALTIME_SOFT,
			.clockid = CLOCK_REALTIME,
			.get_time = &ktime_get_real,
		},
		{
			.index = HRTIMER_BASE_BOOTTIME_SOFT,
			.clockid = CLOCK_BOOTTIME,
			.get_time = &ktime_get_boottime,
		},
		{
			.index = HRTIMER_BASE_TAI_SOFT,
			.clockid = CLOCK_TAI,
			.get_time = &ktime_get_clocktai,
		},
	}
};

static const int hrtimer_clock_to_base_table[MAX_CLOCKS] = {
	/* Make sure we catch unsupported clockids */
	[0 ... MAX_CLOCKS - 1]	= HRTIMER_MAX_CLOCK_BASES,

	[CLOCK_REALTIME]	= HRTIMER_BASE_REALTIME,
	[CLOCK_MONOTONIC]	= HRTIMER_BASE_MONOTONIC,
	[CLOCK_BOOTTIME]	= HRTIMER_BASE_BOOTTIME,
	[CLOCK_TAI]		= HRTIMER_BASE_TAI,
};

/*
 * Functions and macros which are different for UP/SMP systems are kept in a
 * single place
 */
#ifdef CONFIG_SMP

/*
 * We require the migration_base for lock_hrtimer_base()/switch_hrtimer_base()
 * such that hrtimer_callback_running() can unconditionally dereference
 * timer->base->cpu_base
 */
static struct hrtimer_cpu_base migration_cpu_base = {
	.clock_base = { { .cpu_base = &migration_cpu_base, }, },
};

#define migration_base	migration_cpu_base.clock_base[0]

/*
 * We are using hashed locking: holding per_cpu(hrtimer_bases)[n].lock
 * means that all timers which are tied to this base via timer->base are
 * locked, and the base itself is locked too.
 *
 * So __run_timers/migrate_timers can safely modify all timers which could
 * be found on the lists/queues.
 *
 * When the timer's base is locked, and the timer removed from list, it is
 * possible to set timer->base = &migration_base and drop the lock: the timer
 * remains locked.
 */
static
struct hrtimer_clock_base *lock_hrtimer_base(const struct hrtimer *timer,
					     unsigned long *flags)
{
	struct hrtimer_clock_base *base;

	for (;;) {
		base = timer->base;
		if (likely(base != &migration_base)) {
			raw_spin_lock_irqsave(&base->cpu_base->lock, *flags);
			if (likely(base == timer->base))
				return base;
			/* The timer has migrated to another CPU: */
			raw_spin_unlock_irqrestore(&base->cpu_base->lock, *flags);
		}
		cpu_relax();
	}
}

/*
 * We do not migrate the timer when it is expiring before the next
 * event on the target cpu. When high resolution is enabled, we cannot
 * reprogram the target cpu hardware and we would cause it to fire
 * late. To keep it simple, we handle the high resolution enabled and
 * disabled case similar.
 *
 * Called with cpu_base->lock of target cpu held.
 */
static int
hrtimer_check_target(struct hrtimer *timer, struct hrtimer_clock_base *new_base)
{
	ktime_t expires;

	expires = ktime_sub(hrtimer_get_expires(timer), new_base->offset);
	return expires < new_base->cpu_base->expires_next;
}

static inline
struct hrtimer_cpu_base *get_target_base(struct hrtimer_cpu_base *base,
					 int pinned)
{
#if defined(CONFIG_SMP) && defined(CONFIG_NO_HZ_COMMON)
	if (static_branch_likely(&timers_migration_enabled) && !pinned)
		return &per_cpu(hrtimer_bases, get_nohz_timer_target());
#endif
	return base;
}

/*
 * We switch the timer base to a power-optimized selected CPU target,
 * if:
 *	- NO_HZ_COMMON is enabled
 *	- timer migration is enabled
 *	- the timer callback is not running
 *	- the timer is not the first expiring timer on the new target
 *
 * If one of the above requirements is not fulfilled we move the timer
 * to the current CPU or leave it on the previously assigned CPU if
 * the timer callback is currently running.
 */
static inline struct hrtimer_clock_base *
switch_hrtimer_base(struct hrtimer *timer, struct hrtimer_clock_base *base,
		    int pinned)
{
	struct hrtimer_cpu_base *new_cpu_base, *this_cpu_base;
	struct hrtimer_clock_base *new_base;
	int basenum = base->index;

	this_cpu_base = this_cpu_ptr(&hrtimer_bases);
	new_cpu_base = get_target_base(this_cpu_base, pinned);
again:
	new_base = &new_cpu_base->clock_base[basenum];

	if (base != new_base) {
		/*
		 * We are trying to move timer to new_base.
		 * However we can't change timer's base while it is running,
		 * so we keep it on the same CPU. No hassle vs. reprogramming
		 * the event source in the high resolution case. The softirq
		 * code will take care of this when the timer function has
		 * completed. There is no conflict as we hold the lock until
		 * the timer is enqueued.
		 */
		if (unlikely(hrtimer_callback_running(timer)))
			return base;

		/* See the comment in lock_hrtimer_base() */
		timer->base = &migration_base;
		raw_spin_unlock(&base->cpu_base->lock);
		raw_spin_lock(&new_base->cpu_base->lock);

		if (new_cpu_base != this_cpu_base &&
		    hrtimer_check_target(timer, new_base)) {
			raw_spin_unlock(&new_base->cpu_base->lock);
			raw_spin_lock(&base->cpu_base->lock);
			new_cpu_base = this_cpu_base;
			timer->base = base;
			goto again;
		}
		timer->base = new_base;
	} else {
		if (new_cpu_base != this_cpu_base &&
		    hrtimer_check_target(timer, new_base)) {
			new_cpu_base = this_cpu_base;
			goto again;
		}
	}
	return new_base;
}

#else /* CONFIG_SMP */

static inline struct hrtimer_clock_base *
lock_hrtimer_base(const struct hrtimer *timer, unsigned long *flags)
{
	struct hrtimer_clock_base *base = timer->base;

	raw_spin_lock_irqsave(&base->cpu_base->lock, *flags);

	return base;
}

# define switch_hrtimer_base(t, b, p)	(b)

#endif	/* !CONFIG_SMP */

/*
 * Functions for the union type storage format of ktime_t which are
 * too large for inlining:
 */
#if BITS_PER_LONG < 64
/*
 * Divide a ktime value by a nanosecond value
 */
s64 __ktime_divns(const ktime_t kt, s64 div)
{
	int sft = 0;
	s64 dclc;
	u64 tmp;

	dclc = ktime_to_ns(kt);
	tmp = dclc < 0 ? -dclc : dclc;

	/* Make sure the divisor is less than 2^32: */
	while (div >> 32) {
		sft++;
		div >>= 1;
	}
	tmp >>= sft;
	do_div(tmp, (unsigned long) div);
	return dclc < 0 ? -tmp : tmp;
}
EXPORT_SYMBOL_GPL(__ktime_divns);
#endif /* BITS_PER_LONG >= 64 */

/*
 * Add two ktime values and do a safety check for overflow:
 */
ktime_t ktime_add_safe(const ktime_t lhs, const ktime_t rhs)
{
	ktime_t res = ktime_add_unsafe(lhs, rhs);

	/*
	 * We use KTIME_SEC_MAX here, the maximum timeout which we can
	 * return to user space in a timespec:
	 */
	if (res < 0 || res < lhs || res < rhs)
		res = ktime_set(KTIME_SEC_MAX, 0);

	return res;
}

EXPORT_SYMBOL_GPL(ktime_add_safe);

#ifdef CONFIG_DEBUG_OBJECTS_TIMERS

static struct debug_obj_descr hrtimer_debug_descr;

static void *hrtimer_debug_hint(void *addr)
{
	return ((struct hrtimer *) addr)->function;
}

/*
 * fixup_init is called when:
 * - an active object is initialized
 */
static bool hrtimer_fixup_init(void *addr, enum debug_obj_state state)
{
	struct hrtimer *timer = addr;

	switch (state) {
	case ODEBUG_STATE_ACTIVE:
		hrtimer_cancel(timer);
		debug_object_init(timer, &hrtimer_debug_descr);
		return true;
	default:
		return false;
	}
}

/*
 * fixup_activate is called when:
 * - an active object is activated
 * - an unknown non-static object is activated
 */
static bool hrtimer_fixup_activate(void *addr, enum debug_obj_state state)
{
	switch (state) {
	case ODEBUG_STATE_ACTIVE:
		WARN_ON(1);

	default:
		return false;
	}
}

/*
 * fixup_free is called when:
 * - an active object is freed
 */
static bool hrtimer_fixup_free(void *addr, enum debug_obj_state state)
{
	struct hrtimer *timer = addr;

	switch (state) {
	case ODEBUG_STATE_ACTIVE:
		hrtimer_cancel(timer);
		debug_object_free(timer, &hrtimer_debug_descr);
		return true;
	default:
		return false;
	}
}

static struct debug_obj_descr hrtimer_debug_descr = {
	.name		= "hrtimer",
	.debug_hint	= hrtimer_debug_hint,
	.fixup_init	= hrtimer_fixup_init,
	.fixup_activate	= hrtimer_fixup_activate,
	.fixup_free	= hrtimer_fixup_free,
};

static inline void debug_hrtimer_init(struct hrtimer *timer)
{
	debug_object_init(timer, &hrtimer_debug_descr);
}

static inline void debug_hrtimer_activate(struct hrtimer *timer,
					  enum hrtimer_mode mode)
{
	debug_object_activate(timer, &hrtimer_debug_descr);
}

static inline void debug_hrtimer_deactivate(struct hrtimer *timer)
{
	debug_object_deactivate(timer, &hrtimer_debug_descr);
}

static inline void debug_hrtimer_free(struct hrtimer *timer)
{
	debug_object_free(timer, &hrtimer_debug_descr);
}

static void __hrtimer_init(struct hrtimer *timer, clockid_t clock_id,
			   enum hrtimer_mode mode);

void hrtimer_init_on_stack(struct hrtimer *timer, clockid_t clock_id,
			   enum hrtimer_mode mode)
{
	debug_object_init_on_stack(timer, &hrtimer_debug_descr);
	__hrtimer_init(timer, clock_id, mode);
}
EXPORT_SYMBOL_GPL(hrtimer_init_on_stack);

void destroy_hrtimer_on_stack(struct hrtimer *timer)
{
	debug_object_free(timer, &hrtimer_debug_descr);
}
EXPORT_SYMBOL_GPL(destroy_hrtimer_on_stack);

#else

static inline void debug_hrtimer_init(struct hrtimer *timer) { }
static inline void debug_hrtimer_activate(struct hrtimer *timer,
					  enum hrtimer_mode mode) { }
static inline void debug_hrtimer_deactivate(struct hrtimer *timer) { }
#endif

static inline void
debug_init(struct hrtimer *timer, clockid_t clockid,
	   enum hrtimer_mode mode)
{
	debug_hrtimer_init(timer);
	trace_hrtimer_init(timer, clockid, mode);
}

static inline void debug_activate(struct hrtimer *timer,
				  enum hrtimer_mode mode)
{
	debug_hrtimer_activate(timer, mode);
	trace_hrtimer_start(timer, mode);
}

static inline void debug_deactivate(struct hrtimer *timer)
{
	debug_hrtimer_deactivate(timer);
	trace_hrtimer_cancel(timer);
}

static struct hrtimer_clock_base *
__next_base(struct hrtimer_cpu_base *cpu_base, unsigned int *active)
{
	unsigned int idx;

	if (!*active)
		return NULL;

	idx = __ffs(*active);
	*active &= ~(1U << idx);

	return &cpu_base->clock_base[idx];
}

#define for_each_active_base(base, cpu_base, active)	\
	while ((base = __next_base((cpu_base), &(active))))

static ktime_t __hrtimer_next_event_base(struct hrtimer_cpu_base *cpu_base,
					 const struct hrtimer *exclude,
					 unsigned int active,
					 ktime_t expires_next)
{
	struct hrtimer_clock_base *base;
	ktime_t expires;

	for_each_active_base(base, cpu_base, active) {
		struct timerqueue_node *next;
		struct hrtimer *timer;

		next = timerqueue_getnext(&base->active);
		timer = container_of(next, struct hrtimer, node);
		if (timer == exclude) {
			/* Get to the next timer in the queue. */
			next = timerqueue_iterate_next(next);
			if (!next)
				continue;

			timer = container_of(next, struct hrtimer, node);
		}
		expires = ktime_sub(hrtimer_get_expires(timer), base->offset);
		if (expires < expires_next) {
			expires_next = expires;

			/* Skip cpu_base update if a timer is being excluded. */
			if (exclude)
				continue;

			if (timer->is_soft)
				cpu_base->softirq_next_timer = timer;
			else
				cpu_base->next_timer = timer;
		}
	}
	/*
	 * clock_was_set() might have changed base->offset of any of
	 * the clock bases so the result might be negative. Fix it up
	 * to prevent a false positive in clockevents_program_event().
	 */
	if (expires_next < 0)
		expires_next = 0;
	return expires_next;
}

/*
 * Recomputes cpu_base::*next_timer and returns the earliest expires_next but
 * does not set cpu_base::*expires_next, that is done by hrtimer_reprogram.
 *
 * When a softirq is pending, we can ignore the HRTIMER_ACTIVE_SOFT bases,
 * those timers will get run whenever the softirq gets handled, at the end of
 * hrtimer_run_softirq(), hrtimer_update_softirq_timer() will re-add these bases.
 *
 * Therefore softirq values are those from the HRTIMER_ACTIVE_SOFT clock bases.
 * The !softirq values are the minima across HRTIMER_ACTIVE_ALL, unless an actual
 * softirq is pending, in which case they're the minima of HRTIMER_ACTIVE_HARD.
 *
 * @active_mask must be one of:
 *  - HRTIMER_ACTIVE_ALL,
 *  - HRTIMER_ACTIVE_SOFT, or
 *  - HRTIMER_ACTIVE_HARD.
 */
static ktime_t
__hrtimer_get_next_event(struct hrtimer_cpu_base *cpu_base, unsigned int active_mask)
{
	unsigned int active;
	struct hrtimer *next_timer = NULL;
	ktime_t expires_next = KTIME_MAX;

	if (!cpu_base->softirq_activated && (active_mask & HRTIMER_ACTIVE_SOFT)) {
		active = cpu_base->active_bases & HRTIMER_ACTIVE_SOFT;
		cpu_base->softirq_next_timer = NULL;
		expires_next = __hrtimer_next_event_base(cpu_base, NULL,
							 active, KTIME_MAX);

		next_timer = cpu_base->softirq_next_timer;
	}

	if (active_mask & HRTIMER_ACTIVE_HARD) {
		active = cpu_base->active_bases & HRTIMER_ACTIVE_HARD;
		cpu_base->next_timer = next_timer;
		expires_next = __hrtimer_next_event_base(cpu_base, NULL, active,
							 expires_next);
	}

	return expires_next;
}

static inline ktime_t hrtimer_update_base(struct hrtimer_cpu_base *base)
{
	ktime_t *offs_real = &base->clock_base[HRTIMER_BASE_REALTIME].offset;
	ktime_t *offs_boot = &base->clock_base[HRTIMER_BASE_BOOTTIME].offset;
	ktime_t *offs_tai = &base->clock_base[HRTIMER_BASE_TAI].offset;

	ktime_t now = ktime_get_update_offsets_now(&base->clock_was_set_seq,
					    offs_real, offs_boot, offs_tai);

	base->clock_base[HRTIMER_BASE_REALTIME_SOFT].offset = *offs_real;
	base->clock_base[HRTIMER_BASE_BOOTTIME_SOFT].offset = *offs_boot;
	base->clock_base[HRTIMER_BASE_TAI_SOFT].offset = *offs_tai;

	return now;
}

/*
 * Is the high resolution mode active ?
 */
static inline int __hrtimer_hres_active(struct hrtimer_cpu_base *cpu_base)
{
	return IS_ENABLED(CONFIG_HIGH_RES_TIMERS) ?
		cpu_base->hres_active : 0;
}

static inline int hrtimer_hres_active(void)
{
	return __hrtimer_hres_active(this_cpu_ptr(&hrtimer_bases));
}

/*
 * Reprogram the event source with checking both queues for the
 * next event
 * Called with interrupts disabled and base->lock held
 */
static void
hrtimer_force_reprogram(struct hrtimer_cpu_base *cpu_base, int skip_equal)
{
	ktime_t expires_next;

	/*
	 * Find the current next expiration time.
	 */
	expires_next = __hrtimer_get_next_event(cpu_base, HRTIMER_ACTIVE_ALL);

	if (cpu_base->next_timer && cpu_base->next_timer->is_soft) {
		/*
		 * When the softirq is activated, hrtimer has to be
		 * programmed with the first hard hrtimer because soft
		 * timer interrupt could occur too late.
		 */
		if (cpu_base->softirq_activated)
			expires_next = __hrtimer_get_next_event(cpu_base,
								HRTIMER_ACTIVE_HARD);
		else
			cpu_base->softirq_expires_next = expires_next;
	}

	if (skip_equal && expires_next == cpu_base->expires_next)
		return;

	cpu_base->expires_next = expires_next;

	/*
	 * If hres is not active, hardware does not have to be
	 * reprogrammed yet.
	 *
	 * If a hang was detected in the last timer interrupt then we
	 * leave the hang delay active in the hardware. We want the
	 * system to make progress. That also prevents the following
	 * scenario:
	 * T1 expires 50ms from now
	 * T2 expires 5s from now
	 *
	 * T1 is removed, so this code is called and would reprogram
	 * the hardware to 5s from now. Any hrtimer_start after that
	 * will not reprogram the hardware due to hang_detected being
	 * set. So we'd effectivly block all timers until the T2 event
	 * fires.
	 */
	if (!__hrtimer_hres_active(cpu_base) || cpu_base->hang_detected)
		return;

	tick_program_event(cpu_base->expires_next, 1);
}

/* High resolution timer related functions */
#ifdef CONFIG_HIGH_RES_TIMERS

/*
 * High resolution timer enabled ?
 */
static bool hrtimer_hres_enabled __read_mostly  = true;
unsigned int hrtimer_resolution __read_mostly = LOW_RES_NSEC;
EXPORT_SYMBOL_GPL(hrtimer_resolution);

/*
 * Enable / Disable high resolution mode
 */
static int __init setup_hrtimer_hres(char *str)
{
	return (kstrtobool(str, &hrtimer_hres_enabled) == 0);
}

__setup("highres=", setup_hrtimer_hres);

/*
 * hrtimer_high_res_enabled - query, if the highres mode is enabled
 */
static inline int hrtimer_is_hres_enabled(void)
{
	return hrtimer_hres_enabled;
}

/*
 * Retrigger next event is called after clock was set
 *
 * Called with interrupts disabled via on_each_cpu()
 */
static void retrigger_next_event(void *arg)
{
	struct hrtimer_cpu_base *base = this_cpu_ptr(&hrtimer_bases);

	if (!__hrtimer_hres_active(base))
		return;

	raw_spin_lock(&base->lock);
	hrtimer_update_base(base);
	hrtimer_force_reprogram(base, 0);
	raw_spin_unlock(&base->lock);
}

/*
 * Switch to high resolution mode
 */
static void hrtimer_switch_to_hres(void)
{
	struct hrtimer_cpu_base *base = this_cpu_ptr(&hrtimer_bases);

	if (tick_init_highres()) {
		pr_warn("Could not switch to high resolution mode on CPU %u\n",
			base->cpu);
		return;
	}
	base->hres_active = 1;
	hrtimer_resolution = HIGH_RES_NSEC;

	tick_setup_sched_timer();
	/* "Retrigger" the interrupt to get things going */
	retrigger_next_event(NULL);
}

#ifdef CONFIG_PREEMPT_RT_FULL

static struct swork_event clock_set_delay_work;

static void run_clock_set_delay(struct swork_event *event)
{
	clock_was_set();
}

void clock_was_set_delayed(void)
{
	swork_queue(&clock_set_delay_work);
}

static __init int create_clock_set_delay_thread(void)
{
	WARN_ON(swork_get());
	INIT_SWORK(&clock_set_delay_work, run_clock_set_delay);
	return 0;
}
early_initcall(create_clock_set_delay_thread);
#else /* PREEMPT_RT_FULL */

static void clock_was_set_work(struct work_struct *work)
{
	clock_was_set();
}

static DECLARE_WORK(hrtimer_work, clock_was_set_work);

/*
 * Called from timekeeping and resume code to reprogram the hrtimer
 * interrupt device on all cpus.
 */
void clock_was_set_delayed(void)
{
	schedule_work(&hrtimer_work);
}
#endif

#else

static inline int hrtimer_is_hres_enabled(void) { return 0; }
static inline void hrtimer_switch_to_hres(void) { }
static inline void retrigger_next_event(void *arg) { }

#endif /* CONFIG_HIGH_RES_TIMERS */

/*
 * When a timer is enqueued and expires earlier than the already enqueued
 * timers, we have to check, whether it expires earlier than the timer for
 * which the clock event device was armed.
 *
 * Called with interrupts disabled and base->cpu_base.lock held
 */
static void hrtimer_reprogram(struct hrtimer *timer, bool reprogram)
{
	struct hrtimer_cpu_base *cpu_base = this_cpu_ptr(&hrtimer_bases);
	struct hrtimer_clock_base *base = timer->base;
	ktime_t expires = ktime_sub(hrtimer_get_expires(timer), base->offset);

	WARN_ON_ONCE(hrtimer_get_expires_tv64(timer) < 0);

	/*
	 * CLOCK_REALTIME timer might be requested with an absolute
	 * expiry time which is less than base->offset. Set it to 0.
	 */
	if (expires < 0)
		expires = 0;

	if (timer->is_soft) {
		/*
		 * soft hrtimer could be started on a remote CPU. In this
		 * case softirq_expires_next needs to be updated on the
		 * remote CPU. The soft hrtimer will not expire before the
		 * first hard hrtimer on the remote CPU -
		 * hrtimer_check_target() prevents this case.
		 */
		struct hrtimer_cpu_base *timer_cpu_base = base->cpu_base;

		if (timer_cpu_base->softirq_activated)
			return;

		if (!ktime_before(expires, timer_cpu_base->softirq_expires_next))
			return;

		timer_cpu_base->softirq_next_timer = timer;
		timer_cpu_base->softirq_expires_next = expires;

		if (!ktime_before(expires, timer_cpu_base->expires_next) ||
		    !reprogram)
			return;
	}

	/*
	 * If the timer is not on the current cpu, we cannot reprogram
	 * the other cpus clock event device.
	 */
	if (base->cpu_base != cpu_base)
		return;

	/*
	 * If the hrtimer interrupt is running, then it will
	 * reevaluate the clock bases and reprogram the clock event
	 * device. The callbacks are always executed in hard interrupt
	 * context so we don't need an extra check for a running
	 * callback.
	 */
	if (cpu_base->in_hrtirq)
		return;

	if (expires >= cpu_base->expires_next)
		return;

	/* Update the pointer to the next expiring timer */
	cpu_base->next_timer = timer;
	cpu_base->expires_next = expires;

	/*
	 * If hres is not active, hardware does not have to be
	 * programmed yet.
	 *
	 * If a hang was detected in the last timer interrupt then we
	 * do not schedule a timer which is earlier than the expiry
	 * which we enforced in the hang detection. We want the system
	 * to make progress.
	 */
	if (!__hrtimer_hres_active(cpu_base) || cpu_base->hang_detected)
		return;

	/*
	 * Program the timer hardware. We enforce the expiry for
	 * events which are already in the past.
	 */
	tick_program_event(expires, 1);
}

/*
 * Clock realtime was set
 *
 * Change the offset of the realtime clock vs. the monotonic
 * clock.
 *
 * We might have to reprogram the high resolution timer interrupt. On
 * SMP we call the architecture specific code to retrigger _all_ high
 * resolution timer interrupts. On UP we just disable interrupts and
 * call the high resolution interrupt code.
 */
void clock_was_set(void)
{
#ifdef CONFIG_HIGH_RES_TIMERS
	/* Retrigger the CPU local events everywhere */
	on_each_cpu(retrigger_next_event, NULL, 1);
#endif
	timerfd_clock_was_set();
}

/*
 * During resume we might have to reprogram the high resolution timer
 * interrupt on all online CPUs.  However, all other CPUs will be
 * stopped with IRQs interrupts disabled so the clock_was_set() call
 * must be deferred.
 */
void hrtimers_resume(void)
{
	lockdep_assert_irqs_disabled();
	/* Retrigger on the local CPU */
	retrigger_next_event(NULL);
	/* And schedule a retrigger for all others */
	clock_was_set_delayed();
}

/*
 * Counterpart to lock_hrtimer_base above:
 */
static inline
void unlock_hrtimer_base(const struct hrtimer *timer, unsigned long *flags)
{
	raw_spin_unlock_irqrestore(&timer->base->cpu_base->lock, *flags);
}

/**
 * hrtimer_forward - forward the timer expiry
 * @timer:	hrtimer to forward
 * @now:	forward past this time
 * @interval:	the interval to forward
 *
 * Forward the timer expiry so it will expire in the future.
 * Returns the number of overruns.
 *
 * Can be safely called from the callback function of @timer. If
 * called from other contexts @timer must neither be enqueued nor
 * running the callback and the caller needs to take care of
 * serialization.
 *
 * Note: This only updates the timer expiry value and does not requeue
 * the timer.
 */
u64 hrtimer_forward(struct hrtimer *timer, ktime_t now, ktime_t interval)
{
	u64 orun = 1;
	ktime_t delta;

	delta = ktime_sub(now, hrtimer_get_expires(timer));

	if (delta < 0)
		return 0;

	if (WARN_ON(timer->state & HRTIMER_STATE_ENQUEUED))
		return 0;

	if (interval < hrtimer_resolution)
		interval = hrtimer_resolution;

	if (unlikely(delta >= interval)) {
		s64 incr = ktime_to_ns(interval);

		orun = ktime_divns(delta, incr);
		hrtimer_add_expires_ns(timer, incr * orun);
		if (hrtimer_get_expires_tv64(timer) > now)
			return orun;
		/*
		 * This (and the ktime_add() below) is the
		 * correction for exact:
		 */
		orun++;
	}
	hrtimer_add_expires(timer, interval);

	return orun;
}
EXPORT_SYMBOL_GPL(hrtimer_forward);

#ifdef CONFIG_PREEMPT_RT_BASE
# define wake_up_timer_waiters(b)	wake_up(&(b)->wait)

/**
 * hrtimer_wait_for_timer - Wait for a running timer
 *
 * @timer:	timer to wait for
 *
 * The function waits in case the timers callback function is
 * currently executed on the waitqueue of the timer base. The
 * waitqueue is woken up after the timer callback function has
 * finished execution.
 */
void hrtimer_wait_for_timer(const struct hrtimer *timer)
{
	struct hrtimer_clock_base *base = timer->base;

	if (base && base->cpu_base &&
	    base->index >= HRTIMER_BASE_MONOTONIC_SOFT)
		wait_event(base->cpu_base->wait,
				!(hrtimer_callback_running(timer)));
}

#else
# define wake_up_timer_waiters(b)	do { } while (0)
#endif

/*
 * enqueue_hrtimer - internal function to (re)start a timer
 *
 * The timer is inserted in expiry order. Insertion into the
 * red black tree is O(log(n)). Must hold the base lock.
 *
 * Returns 1 when the new timer is the leftmost timer in the tree.
 */
static int enqueue_hrtimer(struct hrtimer *timer,
			   struct hrtimer_clock_base *base,
			   enum hrtimer_mode mode)
{
	debug_activate(timer, mode);

	base->cpu_base->active_bases |= 1 << base->index;

	timer->state = HRTIMER_STATE_ENQUEUED;

	return timerqueue_add(&base->active, &timer->node);
}

/*
 * __remove_hrtimer - internal function to remove a timer
 *
 * Caller must hold the base lock.
 *
 * High resolution timer mode reprograms the clock event device when the
 * timer is the one which expires next. The caller can disable this by setting
 * reprogram to zero. This is useful, when the context does a reprogramming
 * anyway (e.g. timer interrupt)
 */
static void __remove_hrtimer(struct hrtimer *timer,
			     struct hrtimer_clock_base *base,
			     u8 newstate, int reprogram)
{
	struct hrtimer_cpu_base *cpu_base = base->cpu_base;
	u8 state = timer->state;

	timer->state = newstate;
	if (!(state & HRTIMER_STATE_ENQUEUED))
		return;

	if (!timerqueue_del(&base->active, &timer->node))
		cpu_base->active_bases &= ~(1 << base->index);

	/*
	 * Note: If reprogram is false we do not update
	 * cpu_base->next_timer. This happens when we remove the first
	 * timer on a remote cpu. No harm as we never dereference
	 * cpu_base->next_timer. So the worst thing what can happen is
	 * an superflous call to hrtimer_force_reprogram() on the
	 * remote cpu later on if the same timer gets enqueued again.
	 */
	if (reprogram && timer == cpu_base->next_timer)
		hrtimer_force_reprogram(cpu_base, 1);
}

/*
 * remove hrtimer, called with base lock held
 */
static inline int
remove_hrtimer(struct hrtimer *timer, struct hrtimer_clock_base *base, bool restart)
{
	if (hrtimer_is_queued(timer)) {
		u8 state = timer->state;
		int reprogram;

		/*
		 * Remove the timer and force reprogramming when high
		 * resolution mode is active and the timer is on the current
		 * CPU. If we remove a timer on another CPU, reprogramming is
		 * skipped. The interrupt event on this CPU is fired and
		 * reprogramming happens in the interrupt handler. This is a
		 * rare case and less expensive than a smp call.
		 */
		debug_deactivate(timer);
		reprogram = base->cpu_base == this_cpu_ptr(&hrtimer_bases);

		if (!restart)
			state = HRTIMER_STATE_INACTIVE;

		__remove_hrtimer(timer, base, state, reprogram);
		return 1;
	}
	return 0;
}

static inline ktime_t hrtimer_update_lowres(struct hrtimer *timer, ktime_t tim,
					    const enum hrtimer_mode mode)
{
#ifdef CONFIG_TIME_LOW_RES
	/*
	 * CONFIG_TIME_LOW_RES indicates that the system has no way to return
	 * granular time values. For relative timers we add hrtimer_resolution
	 * (i.e. one jiffie) to prevent short timeouts.
	 */
	timer->is_rel = mode & HRTIMER_MODE_REL;
	if (timer->is_rel)
		tim = ktime_add_safe(tim, hrtimer_resolution);
#endif
	return tim;
}

static void
hrtimer_update_softirq_timer(struct hrtimer_cpu_base *cpu_base, bool reprogram)
{
	ktime_t expires;

	/*
	 * Find the next SOFT expiration.
	 */
	expires = __hrtimer_get_next_event(cpu_base, HRTIMER_ACTIVE_SOFT);

	/*
	 * reprogramming needs to be triggered, even if the next soft
	 * hrtimer expires at the same time than the next hard
	 * hrtimer. cpu_base->softirq_expires_next needs to be updated!
	 */
	if (expires == KTIME_MAX)
		return;

	/*
	 * cpu_base->*next_timer is recomputed by __hrtimer_get_next_event()
	 * cpu_base->*expires_next is only set by hrtimer_reprogram()
	 */
	hrtimer_reprogram(cpu_base->softirq_next_timer, reprogram);
}

static int __hrtimer_start_range_ns(struct hrtimer *timer, ktime_t tim,
				    u64 delta_ns, const enum hrtimer_mode mode,
				    struct hrtimer_clock_base *base)
{
	struct hrtimer_clock_base *new_base;

	/* Remove an active timer from the queue: */
	remove_hrtimer(timer, base, true);

	if (mode & HRTIMER_MODE_REL)
		tim = ktime_add_safe(tim, base->get_time());

	tim = hrtimer_update_lowres(timer, tim, mode);

	hrtimer_set_expires_range_ns(timer, tim, delta_ns);

	/* Switch the timer base, if necessary: */
	new_base = switch_hrtimer_base(timer, base, mode & HRTIMER_MODE_PINNED);

	return enqueue_hrtimer(timer, new_base, mode);
}

/**
 * hrtimer_start_range_ns - (re)start an hrtimer
 * @timer:	the timer to be added
 * @tim:	expiry time
 * @delta_ns:	"slack" range for the timer
 * @mode:	timer mode: absolute (HRTIMER_MODE_ABS) or
 *		relative (HRTIMER_MODE_REL), and pinned (HRTIMER_MODE_PINNED);
 *		softirq based mode is considered for debug purpose only!
 */
void hrtimer_start_range_ns(struct hrtimer *timer, ktime_t tim,
			    u64 delta_ns, const enum hrtimer_mode mode)
{
	struct hrtimer_clock_base *base;
	unsigned long flags;

	/*
	 * Check whether the HRTIMER_MODE_SOFT bit and hrtimer.is_soft
	 * match.
	 */
#ifndef CONFIG_PREEMPT_RT_BASE
	WARN_ON_ONCE(!(mode & HRTIMER_MODE_SOFT) ^ !timer->is_soft);
#endif

	base = lock_hrtimer_base(timer, &flags);

	if (__hrtimer_start_range_ns(timer, tim, delta_ns, mode, base))
		hrtimer_reprogram(timer, true);

	unlock_hrtimer_base(timer, &flags);
}
EXPORT_SYMBOL_GPL(hrtimer_start_range_ns);

/**
 * hrtimer_try_to_cancel - try to deactivate a timer
 * @timer:	hrtimer to stop
 *
 * Returns:
 *  0 when the timer was not active
 *  1 when the timer was active
 * -1 when the timer is currently executing the callback function and
 *    cannot be stopped
 */
int hrtimer_try_to_cancel(struct hrtimer *timer)
{
	struct hrtimer_clock_base *base;
	unsigned long flags;
	int ret = -1;

	/*
	 * Check lockless first. If the timer is not active (neither
	 * enqueued nor running the callback, nothing to do here.  The
	 * base lock does not serialize against a concurrent enqueue,
	 * so we can avoid taking it.
	 */
	if (!hrtimer_active(timer))
		return 0;

	base = lock_hrtimer_base(timer, &flags);

	if (!hrtimer_callback_running(timer))
		ret = remove_hrtimer(timer, base, false);

	unlock_hrtimer_base(timer, &flags);

	return ret;

}
EXPORT_SYMBOL_GPL(hrtimer_try_to_cancel);

/**
 * hrtimer_cancel - cancel a timer and wait for the handler to finish.
 * @timer:	the timer to be cancelled
 *
 * Returns:
 *  0 when the timer was not active
 *  1 when the timer was active
 */
int hrtimer_cancel(struct hrtimer *timer)
{
	for (;;) {
		int ret = hrtimer_try_to_cancel(timer);

		if (ret >= 0)
			return ret;
		hrtimer_wait_for_timer(timer);
	}
}
EXPORT_SYMBOL_GPL(hrtimer_cancel);

/**
 * hrtimer_get_remaining - get remaining time for the timer
 * @timer:	the timer to read
 * @adjust:	adjust relative timers when CONFIG_TIME_LOW_RES=y
 */
ktime_t __hrtimer_get_remaining(const struct hrtimer *timer, bool adjust)
{
	unsigned long flags;
	ktime_t rem;

	lock_hrtimer_base(timer, &flags);
	if (IS_ENABLED(CONFIG_TIME_LOW_RES) && adjust)
		rem = hrtimer_expires_remaining_adjusted(timer);
	else
		rem = hrtimer_expires_remaining(timer);
	unlock_hrtimer_base(timer, &flags);

	return rem;
}
EXPORT_SYMBOL_GPL(__hrtimer_get_remaining);

#ifdef CONFIG_NO_HZ_COMMON
/**
 * hrtimer_get_next_event - get the time until next expiry event
 *
 * Returns the next expiry time or KTIME_MAX if no timer is pending.
 */
u64 hrtimer_get_next_event(void)
{
	struct hrtimer_cpu_base *cpu_base = this_cpu_ptr(&hrtimer_bases);
	u64 expires = KTIME_MAX;
	unsigned long flags;

	raw_spin_lock_irqsave(&cpu_base->lock, flags);

	if (!__hrtimer_hres_active(cpu_base))
		expires = __hrtimer_get_next_event(cpu_base, HRTIMER_ACTIVE_ALL);

	raw_spin_unlock_irqrestore(&cpu_base->lock, flags);

	return expires;
}

/**
 * hrtimer_next_event_without - time until next expiry event w/o one timer
 * @exclude:	timer to exclude
 *
 * Returns the next expiry time over all timers except for the @exclude one or
 * KTIME_MAX if none of them is pending.
 */
u64 hrtimer_next_event_without(const struct hrtimer *exclude)
{
	struct hrtimer_cpu_base *cpu_base = this_cpu_ptr(&hrtimer_bases);
	u64 expires = KTIME_MAX;
	unsigned long flags;

	raw_spin_lock_irqsave(&cpu_base->lock, flags);

	if (__hrtimer_hres_active(cpu_base)) {
		unsigned int active;

		if (!cpu_base->softirq_activated) {
			active = cpu_base->active_bases & HRTIMER_ACTIVE_SOFT;
			expires = __hrtimer_next_event_base(cpu_base, exclude,
							    active, KTIME_MAX);
		}
		active = cpu_base->active_bases & HRTIMER_ACTIVE_HARD;
		expires = __hrtimer_next_event_base(cpu_base, exclude, active,
						    expires);
	}

	raw_spin_unlock_irqrestore(&cpu_base->lock, flags);

	return expires;
}
#endif

static inline int hrtimer_clockid_to_base(clockid_t clock_id)
{
	if (likely(clock_id < MAX_CLOCKS)) {
		int base = hrtimer_clock_to_base_table[clock_id];

		if (likely(base != HRTIMER_MAX_CLOCK_BASES))
			return base;
	}
	WARN(1, "Invalid clockid %d. Using MONOTONIC\n", clock_id);
	return HRTIMER_BASE_MONOTONIC;
}

static void __hrtimer_init(struct hrtimer *timer, clockid_t clock_id,
			   enum hrtimer_mode mode)
{
	bool softtimer;
	int base;
	struct hrtimer_cpu_base *cpu_base;

	softtimer = !!(mode & HRTIMER_MODE_SOFT);
#ifdef CONFIG_PREEMPT_RT_FULL
	if (!softtimer && !(mode & HRTIMER_MODE_HARD))
		softtimer = true;
#endif
	base = softtimer ? HRTIMER_MAX_CLOCK_BASES / 2 : 0;

	memset(timer, 0, sizeof(struct hrtimer));

	cpu_base = raw_cpu_ptr(&hrtimer_bases);

	/*
	 * POSIX magic: Relative CLOCK_REALTIME timers are not affected by
	 * clock modifications, so they needs to become CLOCK_MONOTONIC to
	 * ensure POSIX compliance.
	 */
	if (clock_id == CLOCK_REALTIME && mode & HRTIMER_MODE_REL)
		clock_id = CLOCK_MONOTONIC;

	base += hrtimer_clockid_to_base(clock_id);
	timer->is_soft = softtimer;
	timer->base = &cpu_base->clock_base[base];
	timerqueue_init(&timer->node);
}

/**
 * hrtimer_init - initialize a timer to the given clock
 * @timer:	the timer to be initialized
 * @clock_id:	the clock to be used
 * @mode:       The modes which are relevant for intitialization:
 *              HRTIMER_MODE_ABS, HRTIMER_MODE_REL, HRTIMER_MODE_ABS_SOFT,
 *              HRTIMER_MODE_REL_SOFT
 *
 *              The PINNED variants of the above can be handed in,
 *              but the PINNED bit is ignored as pinning happens
 *              when the hrtimer is started
 */
void hrtimer_init(struct hrtimer *timer, clockid_t clock_id,
		  enum hrtimer_mode mode)
{
	debug_init(timer, clock_id, mode);
	__hrtimer_init(timer, clock_id, mode);
}
EXPORT_SYMBOL_GPL(hrtimer_init);

/*
 * A timer is active, when it is enqueued into the rbtree or the
 * callback function is running or it's in the state of being migrated
 * to another cpu.
 *
 * It is important for this function to not return a false negative.
 */
bool hrtimer_active(const struct hrtimer *timer)
{
	struct hrtimer_clock_base *base;
	unsigned int seq;

	do {
		base = READ_ONCE(timer->base);
		seq = raw_read_seqcount_begin(&base->seq);

		if (timer->state != HRTIMER_STATE_INACTIVE ||
		    base->running == timer)
			return true;

	} while (read_seqcount_retry(&base->seq, seq) ||
		 base != READ_ONCE(timer->base));

	return false;
}
EXPORT_SYMBOL_GPL(hrtimer_active);

/*
 * The write_seqcount_barrier()s in __run_hrtimer() split the thing into 3
 * distinct sections:
 *
 *  - queued:	the timer is queued
 *  - callback:	the timer is being ran
 *  - post:	the timer is inactive or (re)queued
 *
 * On the read side we ensure we observe timer->state and cpu_base->running
 * from the same section, if anything changed while we looked at it, we retry.
 * This includes timer->base changing because sequence numbers alone are
 * insufficient for that.
 *
 * The sequence numbers are required because otherwise we could still observe
 * a false negative if the read side got smeared over multiple consequtive
 * __run_hrtimer() invocations.
 */

static void __run_hrtimer(struct hrtimer_cpu_base *cpu_base,
			  struct hrtimer_clock_base *base,
			  struct hrtimer *timer, ktime_t *now,
			  unsigned long flags)
{
	enum hrtimer_restart (*fn)(struct hrtimer *);
	int restart;

	lockdep_assert_held(&cpu_base->lock);

	debug_deactivate(timer);
	base->running = timer;

	/*
	 * Separate the ->running assignment from the ->state assignment.
	 *
	 * As with a regular write barrier, this ensures the read side in
	 * hrtimer_active() cannot observe base->running == NULL &&
	 * timer->state == INACTIVE.
	 */
	raw_write_seqcount_barrier(&base->seq);

	__remove_hrtimer(timer, base, HRTIMER_STATE_INACTIVE, 0);
	fn = timer->function;

	/*
	 * Clear the 'is relative' flag for the TIME_LOW_RES case. If the
	 * timer is restarted with a period then it becomes an absolute
	 * timer. If its not restarted it does not matter.
	 */
	if (IS_ENABLED(CONFIG_TIME_LOW_RES))
		timer->is_rel = false;

	/*
	 * The timer is marked as running in the CPU base, so it is
	 * protected against migration to a different CPU even if the lock
	 * is dropped.
	 */
	raw_spin_unlock_irqrestore(&cpu_base->lock, flags);
	trace_hrtimer_expire_entry(timer, now);
	restart = fn(timer);
	trace_hrtimer_expire_exit(timer);
	raw_spin_lock_irq(&cpu_base->lock);

	/*
	 * Note: We clear the running state after enqueue_hrtimer and
	 * we do not reprogram the event hardware. Happens either in
	 * hrtimer_start_range_ns() or in hrtimer_interrupt()
	 *
	 * Note: Because we dropped the cpu_base->lock above,
	 * hrtimer_start_range_ns() can have popped in and enqueued the timer
	 * for us already.
	 */
	if (restart != HRTIMER_NORESTART &&
	    !(timer->state & HRTIMER_STATE_ENQUEUED))
		enqueue_hrtimer(timer, base, HRTIMER_MODE_ABS);

	/*
	 * Separate the ->running assignment from the ->state assignment.
	 *
	 * As with a regular write barrier, this ensures the read side in
	 * hrtimer_active() cannot observe base->running.timer == NULL &&
	 * timer->state == INACTIVE.
	 */
	raw_write_seqcount_barrier(&base->seq);

	WARN_ON_ONCE(base->running != timer);
	base->running = NULL;
}

static void __hrtimer_run_queues(struct hrtimer_cpu_base *cpu_base, ktime_t now,
				 unsigned long flags, unsigned int active_mask)
{
	struct hrtimer_clock_base *base;
	unsigned int active = cpu_base->active_bases & active_mask;

	for_each_active_base(base, cpu_base, active) {
		struct timerqueue_node *node;
		ktime_t basenow;

		basenow = ktime_add(now, base->offset);

		while ((node = timerqueue_getnext(&base->active))) {
			struct hrtimer *timer;

			timer = container_of(node, struct hrtimer, node);

			/*
			 * The immediate goal for using the softexpires is
			 * minimizing wakeups, not running timers at the
			 * earliest interrupt after their soft expiration.
			 * This allows us to avoid using a Priority Search
			 * Tree, which can answer a stabbing querry for
			 * overlapping intervals and instead use the simple
			 * BST we already have.
			 * We don't add extra wakeups by delaying timers that
			 * are right-of a not yet expired timer, because that
			 * timer will have to trigger a wakeup anyway.
			 */
			if (basenow < hrtimer_get_softexpires_tv64(timer))
				break;

			__run_hrtimer(cpu_base, base, timer, &basenow, flags);
		}
	}
}

static __latent_entropy void hrtimer_run_softirq(struct softirq_action *h)
{
	struct hrtimer_cpu_base *cpu_base = this_cpu_ptr(&hrtimer_bases);
	unsigned long flags;
	ktime_t now;

	raw_spin_lock_irqsave(&cpu_base->lock, flags);

	now = hrtimer_update_base(cpu_base);
	__hrtimer_run_queues(cpu_base, now, flags, HRTIMER_ACTIVE_SOFT);

	cpu_base->softirq_activated = 0;
	hrtimer_update_softirq_timer(cpu_base, true);

	raw_spin_unlock_irqrestore(&cpu_base->lock, flags);
	wake_up_timer_waiters(cpu_base);
}

#ifdef CONFIG_HIGH_RES_TIMERS

/*
 * High resolution timer interrupt
 * Called with interrupts disabled
 */
void hrtimer_interrupt(struct clock_event_device *dev)
{
	struct hrtimer_cpu_base *cpu_base = this_cpu_ptr(&hrtimer_bases);
	ktime_t expires_next, now, entry_time, delta;
	unsigned long flags;
	int retries = 0;

	BUG_ON(!cpu_base->hres_active);
	cpu_base->nr_events++;
	dev->next_event = KTIME_MAX;

	raw_spin_lock_irqsave(&cpu_base->lock, flags);
	entry_time = now = hrtimer_update_base(cpu_base);
retry:
	cpu_base->in_hrtirq = 1;
	/*
	 * We set expires_next to KTIME_MAX here with cpu_base->lock
	 * held to prevent that a timer is enqueued in our queue via
	 * the migration code. This does not affect enqueueing of
	 * timers which run their callback and need to be requeued on
	 * this CPU.
	 */
	cpu_base->expires_next = KTIME_MAX;

	if (!ktime_before(now, cpu_base->softirq_expires_next)) {
		cpu_base->softirq_expires_next = KTIME_MAX;
		cpu_base->softirq_activated = 1;
		raise_softirq_irqoff(HRTIMER_SOFTIRQ);
	}

	__hrtimer_run_queues(cpu_base, now, flags, HRTIMER_ACTIVE_HARD);

	/* Reevaluate the clock bases for the next expiry */
	expires_next = __hrtimer_get_next_event(cpu_base, HRTIMER_ACTIVE_ALL);
	/*
	 * Store the new expiry value so the migration code can verify
	 * against it.
	 */
	cpu_base->expires_next = expires_next;
	cpu_base->in_hrtirq = 0;
	raw_spin_unlock_irqrestore(&cpu_base->lock, flags);

	/* Reprogramming necessary ? */
	if (!tick_program_event(expires_next, 0)) {
		cpu_base->hang_detected = 0;
		return;
	}

	/*
	 * The next timer was already expired due to:
	 * - tracing
	 * - long lasting callbacks
	 * - being scheduled away when running in a VM
	 *
	 * We need to prevent that we loop forever in the hrtimer
	 * interrupt routine. We give it 3 attempts to avoid
	 * overreacting on some spurious event.
	 *
	 * Acquire base lock for updating the offsets and retrieving
	 * the current time.
	 */
	raw_spin_lock_irqsave(&cpu_base->lock, flags);
	now = hrtimer_update_base(cpu_base);
	cpu_base->nr_retries++;
	if (++retries < 3)
		goto retry;
	/*
	 * Give the system a chance to do something else than looping
	 * here. We stored the entry time, so we know exactly how long
	 * we spent here. We schedule the next event this amount of
	 * time away.
	 */
	cpu_base->nr_hangs++;
	cpu_base->hang_detected = 1;
	raw_spin_unlock_irqrestore(&cpu_base->lock, flags);

	delta = ktime_sub(now, entry_time);
	if ((unsigned int)delta > cpu_base->max_hang_time)
		cpu_base->max_hang_time = (unsigned int) delta;
	/*
	 * Limit it to a sensible value as we enforce a longer
	 * delay. Give the CPU at least 100ms to catch up.
	 */
	if (delta > 100 * NSEC_PER_MSEC)
		expires_next = ktime_add_ns(now, 100 * NSEC_PER_MSEC);
	else
		expires_next = ktime_add(now, delta);
	tick_program_event(expires_next, 1);
	pr_warn_once("hrtimer: interrupt took %llu ns\n", ktime_to_ns(delta));
}

/* called with interrupts disabled */
static inline void __hrtimer_peek_ahead_timers(void)
{
	struct tick_device *td;

	if (!hrtimer_hres_active())
		return;

	td = this_cpu_ptr(&tick_cpu_device);
	if (td && td->evtdev)
		hrtimer_interrupt(td->evtdev);
}

#else /* CONFIG_HIGH_RES_TIMERS */

static inline void __hrtimer_peek_ahead_timers(void) { }

#endif	/* !CONFIG_HIGH_RES_TIMERS */

/*
 * Called from run_local_timers in hardirq context every jiffy
 */
void hrtimer_run_queues(void)
{
	struct hrtimer_cpu_base *cpu_base = this_cpu_ptr(&hrtimer_bases);
	unsigned long flags;
	ktime_t now;

	if (__hrtimer_hres_active(cpu_base))
		return;

	/*
	 * This _is_ ugly: We have to check periodically, whether we
	 * can switch to highres and / or nohz mode. The clocksource
	 * switch happens with xtime_lock held. Notification from
	 * there only sets the check bit in the tick_oneshot code,
	 * otherwise we might deadlock vs. xtime_lock.
	 */
	if (tick_check_oneshot_change(!hrtimer_is_hres_enabled())) {
		hrtimer_switch_to_hres();
		return;
	}

	raw_spin_lock_irqsave(&cpu_base->lock, flags);
	now = hrtimer_update_base(cpu_base);

	if (!ktime_before(now, cpu_base->softirq_expires_next)) {
		cpu_base->softirq_expires_next = KTIME_MAX;
		cpu_base->softirq_activated = 1;
		raise_softirq_irqoff(HRTIMER_SOFTIRQ);
	}

	__hrtimer_run_queues(cpu_base, now, flags, HRTIMER_ACTIVE_HARD);
	raw_spin_unlock_irqrestore(&cpu_base->lock, flags);
}

/*
 * Sleep related functions:
 */
static enum hrtimer_restart hrtimer_wakeup(struct hrtimer *timer)
{
	struct hrtimer_sleeper *t =
		container_of(timer, struct hrtimer_sleeper, timer);
	struct task_struct *task = t->task;

	t->task = NULL;
	if (task)
		wake_up_process(task);

	return HRTIMER_NORESTART;
}

static void __hrtimer_init_sleeper(struct hrtimer_sleeper *sl,
				   clockid_t clock_id,
				   enum hrtimer_mode mode,
				   struct task_struct *task)
{
#ifdef CONFIG_PREEMPT_RT_FULL
	if (!(mode & (HRTIMER_MODE_SOFT | HRTIMER_MODE_HARD))) {
		if (task_is_realtime(current) || system_state != SYSTEM_RUNNING)
			mode |= HRTIMER_MODE_HARD;
		else
			mode |= HRTIMER_MODE_SOFT;
	}
#endif
	__hrtimer_init(&sl->timer, clock_id, mode);
	sl->timer.function = hrtimer_wakeup;
	sl->task = task;
}

/**
 * hrtimer_init_sleeper - initialize sleeper to the given clock
 * @sl:		sleeper to be initialized
 * @clock_id:	the clock to be used
 * @mode:	timer mode abs/rel
 * @task:	the task to wake up
 */
void hrtimer_init_sleeper(struct hrtimer_sleeper *sl, clockid_t clock_id,
			  enum hrtimer_mode mode, struct task_struct *task)
{
	debug_init(&sl->timer, clock_id, mode);
	__hrtimer_init_sleeper(sl, clock_id, mode, task);

}
EXPORT_SYMBOL_GPL(hrtimer_init_sleeper);

#ifdef CONFIG_DEBUG_OBJECTS_TIMERS
void hrtimer_init_sleeper_on_stack(struct hrtimer_sleeper *sl,
				   clockid_t clock_id,
				   enum hrtimer_mode mode,
				   struct task_struct *task)
{
	debug_object_init_on_stack(&sl->timer, &hrtimer_debug_descr);
	__hrtimer_init_sleeper(sl, clock_id, mode, task);
}
EXPORT_SYMBOL_GPL(hrtimer_init_sleeper_on_stack);
#endif

int nanosleep_copyout(struct restart_block *restart, struct timespec64 *ts)
{
	switch(restart->nanosleep.type) {
#ifdef CONFIG_COMPAT_32BIT_TIME
	case TT_COMPAT:
		if (compat_put_timespec64(ts, restart->nanosleep.compat_rmtp))
			return -EFAULT;
		break;
#endif
	case TT_NATIVE:
		if (put_timespec64(ts, restart->nanosleep.rmtp))
			return -EFAULT;
		break;
	default:
		BUG();
	}
	return -ERESTART_RESTARTBLOCK;
}

static int __sched do_nanosleep(struct hrtimer_sleeper *t, enum hrtimer_mode mode)
{
	struct restart_block *restart;

	do {
		set_current_state(TASK_INTERRUPTIBLE);
		hrtimer_start_expires(&t->timer, mode);

		if (likely(t->task))
			freezable_schedule();

		__set_current_state(TASK_RUNNING);
		hrtimer_cancel(&t->timer);
		mode = HRTIMER_MODE_ABS;

	} while (t->task && !signal_pending(current));


	if (!t->task)
		return 0;

	restart = &current->restart_block;
	if (restart->nanosleep.type != TT_NONE) {
		ktime_t rem = hrtimer_expires_remaining(&t->timer);
		struct timespec64 rmt;

		if (rem <= 0)
			return 0;
		rmt = ktime_to_timespec64(rem);

		return nanosleep_copyout(restart, &rmt);
	}
	return -ERESTART_RESTARTBLOCK;
}

static long __sched hrtimer_nanosleep_restart(struct restart_block *restart)
{
	struct hrtimer_sleeper t;
	int ret;

	hrtimer_init_sleeper_on_stack(&t, restart->nanosleep.clockid,
				      HRTIMER_MODE_ABS, current);
	hrtimer_set_expires_tv64(&t.timer, restart->nanosleep.expires);
	ret = do_nanosleep(&t, HRTIMER_MODE_ABS);
	destroy_hrtimer_on_stack(&t.timer);
	return ret;
}

long hrtimer_nanosleep(const struct timespec64 *rqtp,
		       const enum hrtimer_mode mode, const clockid_t clockid)
{
	struct restart_block *restart;
	struct hrtimer_sleeper t;
	int ret = 0;
	u64 slack;

	slack = current->timer_slack_ns;
	if (dl_task(current) || rt_task(current))
		slack = 0;

	hrtimer_init_sleeper_on_stack(&t, clockid, mode, current);
	hrtimer_set_expires_range_ns(&t.timer, timespec64_to_ktime(*rqtp), slack);
	ret = do_nanosleep(&t, mode);
	if (ret != -ERESTART_RESTARTBLOCK)
		goto out;

	/* Absolute timers do not update the rmtp value and restart: */
	if (mode == HRTIMER_MODE_ABS) {
		ret = -ERESTARTNOHAND;
		goto out;
	}

	restart = &current->restart_block;
	restart->fn = hrtimer_nanosleep_restart;
	restart->nanosleep.clockid = t.timer.base->clockid;
	restart->nanosleep.expires = hrtimer_get_expires_tv64(&t.timer);
out:
	destroy_hrtimer_on_stack(&t.timer);
	return ret;
}

#if !defined(CONFIG_64BIT_TIME) || defined(CONFIG_64BIT)

SYSCALL_DEFINE2(nanosleep, struct __kernel_timespec __user *, rqtp,
		struct __kernel_timespec __user *, rmtp)
{
	struct timespec64 tu;

	if (get_timespec64(&tu, rqtp))
		return -EFAULT;

	if (!timespec64_valid(&tu))
		return -EINVAL;

	current->restart_block.nanosleep.type = rmtp ? TT_NATIVE : TT_NONE;
	current->restart_block.nanosleep.rmtp = rmtp;
	return hrtimer_nanosleep(&tu, HRTIMER_MODE_REL, CLOCK_MONOTONIC);
}

#endif

#ifdef CONFIG_COMPAT_32BIT_TIME

COMPAT_SYSCALL_DEFINE2(nanosleep, struct compat_timespec __user *, rqtp,
		       struct compat_timespec __user *, rmtp)
{
	struct timespec64 tu;

	if (compat_get_timespec64(&tu, rqtp))
		return -EFAULT;

	if (!timespec64_valid(&tu))
		return -EINVAL;

	current->restart_block.nanosleep.type = rmtp ? TT_COMPAT : TT_NONE;
	current->restart_block.nanosleep.compat_rmtp = rmtp;
	return hrtimer_nanosleep(&tu, HRTIMER_MODE_REL, CLOCK_MONOTONIC);
}
#endif

#ifdef CONFIG_PREEMPT_RT_FULL
/*
 * Sleep for 1 ms in hope whoever holds what we want will let it go.
 */
void cpu_chill(void)
{
	ktime_t chill_time;
	unsigned int freeze_flag = current->flags & PF_NOFREEZE;
<<<<<<< HEAD

	chill_time = ktime_set(0, NSEC_PER_MSEC);
	set_current_state(TASK_UNINTERRUPTIBLE);
=======
	long saved_state;

	saved_state = current->state;
	chill_time = ktime_set(0, NSEC_PER_MSEC);
	__set_current_state_no_track(TASK_UNINTERRUPTIBLE);
>>>>>>> 402a91ab
	current->flags |= PF_NOFREEZE;
	sleeping_lock_inc();
	schedule_hrtimeout(&chill_time, HRTIMER_MODE_REL_HARD);
	sleeping_lock_dec();
	if (!freeze_flag)
		current->flags &= ~PF_NOFREEZE;
<<<<<<< HEAD
=======
	__set_current_state_no_track(saved_state);
>>>>>>> 402a91ab
}
EXPORT_SYMBOL(cpu_chill);
#endif

/*
 * Functions related to boot-time initialization:
 */
int hrtimers_prepare_cpu(unsigned int cpu)
{
	struct hrtimer_cpu_base *cpu_base = &per_cpu(hrtimer_bases, cpu);
	int i;

	for (i = 0; i < HRTIMER_MAX_CLOCK_BASES; i++) {
		cpu_base->clock_base[i].cpu_base = cpu_base;
		timerqueue_init_head(&cpu_base->clock_base[i].active);
	}

	cpu_base->cpu = cpu;
	cpu_base->active_bases = 0;
	cpu_base->hres_active = 0;
	cpu_base->hang_detected = 0;
	cpu_base->next_timer = NULL;
	cpu_base->softirq_next_timer = NULL;
	cpu_base->expires_next = KTIME_MAX;
	cpu_base->softirq_expires_next = KTIME_MAX;
#ifdef CONFIG_PREEMPT_RT_BASE
	init_waitqueue_head(&cpu_base->wait);
#endif
	return 0;
}

#ifdef CONFIG_HOTPLUG_CPU

static void migrate_hrtimer_list(struct hrtimer_clock_base *old_base,
				struct hrtimer_clock_base *new_base)
{
	struct hrtimer *timer;
	struct timerqueue_node *node;

	while ((node = timerqueue_getnext(&old_base->active))) {
		timer = container_of(node, struct hrtimer, node);
		BUG_ON(hrtimer_callback_running(timer));
		debug_deactivate(timer);

		/*
		 * Mark it as ENQUEUED not INACTIVE otherwise the
		 * timer could be seen as !active and just vanish away
		 * under us on another CPU
		 */
		__remove_hrtimer(timer, old_base, HRTIMER_STATE_ENQUEUED, 0);
		timer->base = new_base;
		/*
		 * Enqueue the timers on the new cpu. This does not
		 * reprogram the event device in case the timer
		 * expires before the earliest on this CPU, but we run
		 * hrtimer_interrupt after we migrated everything to
		 * sort out already expired timers and reprogram the
		 * event device.
		 */
		enqueue_hrtimer(timer, new_base, HRTIMER_MODE_ABS);
	}
}

int hrtimers_dead_cpu(unsigned int scpu)
{
	struct hrtimer_cpu_base *old_base, *new_base;
	int i;

	BUG_ON(cpu_online(scpu));
	tick_cancel_sched_timer(scpu);

	/*
	 * this BH disable ensures that raise_softirq_irqoff() does
	 * not wakeup ksoftirqd (and acquire the pi-lock) while
	 * holding the cpu_base lock
	 */
	local_bh_disable();
	local_irq_disable();
	old_base = &per_cpu(hrtimer_bases, scpu);
	new_base = this_cpu_ptr(&hrtimer_bases);
	/*
	 * The caller is globally serialized and nobody else
	 * takes two locks at once, deadlock is not possible.
	 */
	raw_spin_lock(&new_base->lock);
	raw_spin_lock_nested(&old_base->lock, SINGLE_DEPTH_NESTING);

	for (i = 0; i < HRTIMER_MAX_CLOCK_BASES; i++) {
		migrate_hrtimer_list(&old_base->clock_base[i],
				     &new_base->clock_base[i]);
	}

	/*
	 * The migration might have changed the first expiring softirq
	 * timer on this CPU. Update it.
	 */
	hrtimer_update_softirq_timer(new_base, false);

	raw_spin_unlock(&old_base->lock);
	raw_spin_unlock(&new_base->lock);

	/* Check, if we got expired work to do */
	__hrtimer_peek_ahead_timers();
	local_irq_enable();
	local_bh_enable();
	return 0;
}

#endif /* CONFIG_HOTPLUG_CPU */

void __init hrtimers_init(void)
{
	hrtimers_prepare_cpu(smp_processor_id());
	open_softirq(HRTIMER_SOFTIRQ, hrtimer_run_softirq);
}

/**
 * schedule_hrtimeout_range_clock - sleep until timeout
 * @expires:	timeout value (ktime_t)
 * @delta:	slack in expires timeout (ktime_t)
 * @mode:	timer mode
 * @clock_id:	timer clock to be used
 */
int __sched
schedule_hrtimeout_range_clock(ktime_t *expires, u64 delta,
			       const enum hrtimer_mode mode, clockid_t clock_id)
{
	struct hrtimer_sleeper t;

	/*
	 * Optimize when a zero timeout value is given. It does not
	 * matter whether this is an absolute or a relative time.
	 */
	if (expires && *expires == 0) {
		__set_current_state(TASK_RUNNING);
		return 0;
	}

	/*
	 * A NULL parameter means "infinite"
	 */
	if (!expires) {
		schedule();
		return -EINTR;
	}

	hrtimer_init_sleeper_on_stack(&t, clock_id, mode, current);
	hrtimer_set_expires_range_ns(&t.timer, *expires, delta);

	hrtimer_start_expires(&t.timer, mode);

	if (likely(t.task))
		schedule();

	hrtimer_cancel(&t.timer);
	destroy_hrtimer_on_stack(&t.timer);

	__set_current_state(TASK_RUNNING);

	return !t.task ? 0 : -EINTR;
}

/**
 * schedule_hrtimeout_range - sleep until timeout
 * @expires:	timeout value (ktime_t)
 * @delta:	slack in expires timeout (ktime_t)
 * @mode:	timer mode
 *
 * Make the current task sleep until the given expiry time has
 * elapsed. The routine will return immediately unless
 * the current task state has been set (see set_current_state()).
 *
 * The @delta argument gives the kernel the freedom to schedule the
 * actual wakeup to a time that is both power and performance friendly.
 * The kernel give the normal best effort behavior for "@expires+@delta",
 * but may decide to fire the timer earlier, but no earlier than @expires.
 *
 * You can set the task state as follows -
 *
 * %TASK_UNINTERRUPTIBLE - at least @timeout time is guaranteed to
 * pass before the routine returns unless the current task is explicitly
 * woken up, (e.g. by wake_up_process()).
 *
 * %TASK_INTERRUPTIBLE - the routine may return early if a signal is
 * delivered to the current task or the current task is explicitly woken
 * up.
 *
 * The current task state is guaranteed to be TASK_RUNNING when this
 * routine returns.
 *
 * Returns 0 when the timer has expired. If the task was woken before the
 * timer expired by a signal (only possible in state TASK_INTERRUPTIBLE) or
 * by an explicit wakeup, it returns -EINTR.
 */
int __sched schedule_hrtimeout_range(ktime_t *expires, u64 delta,
				     const enum hrtimer_mode mode)
{
	return schedule_hrtimeout_range_clock(expires, delta, mode,
					      CLOCK_MONOTONIC);
}
EXPORT_SYMBOL_GPL(schedule_hrtimeout_range);

/**
 * schedule_hrtimeout - sleep until timeout
 * @expires:	timeout value (ktime_t)
 * @mode:	timer mode
 *
 * Make the current task sleep until the given expiry time has
 * elapsed. The routine will return immediately unless
 * the current task state has been set (see set_current_state()).
 *
 * You can set the task state as follows -
 *
 * %TASK_UNINTERRUPTIBLE - at least @timeout time is guaranteed to
 * pass before the routine returns unless the current task is explicitly
 * woken up, (e.g. by wake_up_process()).
 *
 * %TASK_INTERRUPTIBLE - the routine may return early if a signal is
 * delivered to the current task or the current task is explicitly woken
 * up.
 *
 * The current task state is guaranteed to be TASK_RUNNING when this
 * routine returns.
 *
 * Returns 0 when the timer has expired. If the task was woken before the
 * timer expired by a signal (only possible in state TASK_INTERRUPTIBLE) or
 * by an explicit wakeup, it returns -EINTR.
 */
int __sched schedule_hrtimeout(ktime_t *expires,
			       const enum hrtimer_mode mode)
{
	return schedule_hrtimeout_range(expires, 0, mode);
}
EXPORT_SYMBOL_GPL(schedule_hrtimeout);<|MERGE_RESOLUTION|>--- conflicted
+++ resolved
@@ -1902,27 +1902,18 @@
 {
 	ktime_t chill_time;
 	unsigned int freeze_flag = current->flags & PF_NOFREEZE;
-<<<<<<< HEAD
-
-	chill_time = ktime_set(0, NSEC_PER_MSEC);
-	set_current_state(TASK_UNINTERRUPTIBLE);
-=======
 	long saved_state;
 
 	saved_state = current->state;
 	chill_time = ktime_set(0, NSEC_PER_MSEC);
 	__set_current_state_no_track(TASK_UNINTERRUPTIBLE);
->>>>>>> 402a91ab
 	current->flags |= PF_NOFREEZE;
 	sleeping_lock_inc();
 	schedule_hrtimeout(&chill_time, HRTIMER_MODE_REL_HARD);
 	sleeping_lock_dec();
 	if (!freeze_flag)
 		current->flags &= ~PF_NOFREEZE;
-<<<<<<< HEAD
-=======
 	__set_current_state_no_track(saved_state);
->>>>>>> 402a91ab
 }
 EXPORT_SYMBOL(cpu_chill);
 #endif
