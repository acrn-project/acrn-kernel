/*
 *  linux/kernel/hrtimer.c
 *
 *  Copyright(C) 2005-2006, Thomas Gleixner <tglx@linutronix.de>
 *  Copyright(C) 2005-2007, Red Hat, Inc., Ingo Molnar
 *  Copyright(C) 2006-2007  Timesys Corp., Thomas Gleixner
 *
 *  High-resolution kernel timers
 *
 *  In contrast to the low-resolution timeout API implemented in
 *  kernel/timer.c, hrtimers provide finer resolution and accuracy
 *  depending on system configuration and capabilities.
 *
 *  These timers are currently used for:
 *   - itimers
 *   - POSIX timers
 *   - nanosleep
 *   - precise in-kernel timing
 *
 *  Started by: Thomas Gleixner and Ingo Molnar
 *
 *  Credits:
 *	based on kernel/timer.c
 *
 *	Help, testing, suggestions, bugfixes, improvements were
 *	provided by:
 *
 *	George Anzinger, Andrew Morton, Steven Rostedt, Roman Zippel
 *	et. al.
 *
 *  For licencing details see kernel-base/COPYING
 */

#include <linux/cpu.h>
#include <linux/export.h>
#include <linux/percpu.h>
#include <linux/hrtimer.h>
#include <linux/notifier.h>
#include <linux/syscalls.h>
#include <linux/interrupt.h>
#include <linux/tick.h>
#include <linux/seq_file.h>
#include <linux/err.h>
#include <linux/debugobjects.h>
#include <linux/sched/signal.h>
#include <linux/sched/sysctl.h>
#include <linux/sched/rt.h>
#include <linux/sched/deadline.h>
#include <linux/sched/nohz.h>
#include <linux/sched/debug.h>
#include <linux/timer.h>
#include <linux/freezer.h>
#include <linux/compat.h>

#include <linux/uaccess.h>

#include <trace/events/timer.h>

#include "tick-internal.h"

/*
 * Masks for selecting the soft and hard context timers from
 * cpu_base->active
 */
#define MASK_SHIFT		(HRTIMER_BASE_MONOTONIC_SOFT)
#define HRTIMER_ACTIVE_HARD	((1U << MASK_SHIFT) - 1)
#define HRTIMER_ACTIVE_SOFT	(HRTIMER_ACTIVE_HARD << MASK_SHIFT)
#define HRTIMER_ACTIVE_ALL	(HRTIMER_ACTIVE_SOFT | HRTIMER_ACTIVE_HARD)

/*
 * The timer bases:
 *
 * There are more clockids than hrtimer bases. Thus, we index
 * into the timer bases by the hrtimer_base_type enum. When trying
 * to reach a base using a clockid, hrtimer_clockid_to_base()
 * is used to convert from clockid to the proper hrtimer_base_type.
 */
DEFINE_PER_CPU(struct hrtimer_cpu_base, hrtimer_bases) =
{
	.lock = __RAW_SPIN_LOCK_UNLOCKED(hrtimer_bases.lock),
	.clock_base =
	{
		{
			.index = HRTIMER_BASE_MONOTONIC,
			.clockid = CLOCK_MONOTONIC,
			.get_time = &ktime_get,
		},
		{
			.index = HRTIMER_BASE_REALTIME,
			.clockid = CLOCK_REALTIME,
			.get_time = &ktime_get_real,
		},
		{
			.index = HRTIMER_BASE_BOOTTIME,
			.clockid = CLOCK_BOOTTIME,
			.get_time = &ktime_get_boottime,
		},
		{
			.index = HRTIMER_BASE_TAI,
			.clockid = CLOCK_TAI,
			.get_time = &ktime_get_clocktai,
		},
		{
			.index = HRTIMER_BASE_MONOTONIC_SOFT,
			.clockid = CLOCK_MONOTONIC,
			.get_time = &ktime_get,
		},
		{
			.index = HRTIMER_BASE_REALTIME_SOFT,
			.clockid = CLOCK_REALTIME,
			.get_time = &ktime_get_real,
		},
		{
			.index = HRTIMER_BASE_BOOTTIME_SOFT,
			.clockid = CLOCK_BOOTTIME,
			.get_time = &ktime_get_boottime,
		},
		{
			.index = HRTIMER_BASE_TAI_SOFT,
			.clockid = CLOCK_TAI,
			.get_time = &ktime_get_clocktai,
		},
	}
};

static const int hrtimer_clock_to_base_table[MAX_CLOCKS] = {
	/* Make sure we catch unsupported clockids */
	[0 ... MAX_CLOCKS - 1]	= HRTIMER_MAX_CLOCK_BASES,

	[CLOCK_REALTIME]	= HRTIMER_BASE_REALTIME,
	[CLOCK_MONOTONIC]	= HRTIMER_BASE_MONOTONIC,
	[CLOCK_BOOTTIME]	= HRTIMER_BASE_BOOTTIME,
	[CLOCK_TAI]		= HRTIMER_BASE_TAI,
};

/*
 * Functions and macros which are different for UP/SMP systems are kept in a
 * single place
 */
#ifdef CONFIG_SMP

/*
 * We require the migration_base for lock_hrtimer_base()/switch_hrtimer_base()
 * such that hrtimer_callback_running() can unconditionally dereference
 * timer->base->cpu_base
 */
static struct hrtimer_cpu_base migration_cpu_base = {
	.clock_base = { { .cpu_base = &migration_cpu_base, }, },
};

#define migration_base	migration_cpu_base.clock_base[0]

/*
 * We are using hashed locking: holding per_cpu(hrtimer_bases)[n].lock
 * means that all timers which are tied to this base via timer->base are
 * locked, and the base itself is locked too.
 *
 * So __run_timers/migrate_timers can safely modify all timers which could
 * be found on the lists/queues.
 *
 * When the timer's base is locked, and the timer removed from list, it is
 * possible to set timer->base = &migration_base and drop the lock: the timer
 * remains locked.
 */
static
struct hrtimer_clock_base *lock_hrtimer_base(const struct hrtimer *timer,
					     unsigned long *flags)
{
	struct hrtimer_clock_base *base;

	for (;;) {
		base = timer->base;
		if (likely(base != &migration_base)) {
			raw_spin_lock_irqsave(&base->cpu_base->lock, *flags);
			if (likely(base == timer->base))
				return base;
			/* The timer has migrated to another CPU: */
			raw_spin_unlock_irqrestore(&base->cpu_base->lock, *flags);
		}
		cpu_relax();
	}
}

/*
 * We do not migrate the timer when it is expiring before the next
 * event on the target cpu. When high resolution is enabled, we cannot
 * reprogram the target cpu hardware and we would cause it to fire
 * late. To keep it simple, we handle the high resolution enabled and
 * disabled case similar.
 *
 * Called with cpu_base->lock of target cpu held.
 */
static int
hrtimer_check_target(struct hrtimer *timer, struct hrtimer_clock_base *new_base)
{
	ktime_t expires;

	expires = ktime_sub(hrtimer_get_expires(timer), new_base->offset);
	return expires < new_base->cpu_base->expires_next;
}

static inline
struct hrtimer_cpu_base *get_target_base(struct hrtimer_cpu_base *base,
					 int pinned)
{
#if defined(CONFIG_SMP) && defined(CONFIG_NO_HZ_COMMON)
	if (static_branch_likely(&timers_migration_enabled) && !pinned)
		return &per_cpu(hrtimer_bases, get_nohz_timer_target());
#endif
	return base;
}

/*
 * We switch the timer base to a power-optimized selected CPU target,
 * if:
 *	- NO_HZ_COMMON is enabled
 *	- timer migration is enabled
 *	- the timer callback is not running
 *	- the timer is not the first expiring timer on the new target
 *
 * If one of the above requirements is not fulfilled we move the timer
 * to the current CPU or leave it on the previously assigned CPU if
 * the timer callback is currently running.
 */
static inline struct hrtimer_clock_base *
switch_hrtimer_base(struct hrtimer *timer, struct hrtimer_clock_base *base,
		    int pinned)
{
	struct hrtimer_cpu_base *new_cpu_base, *this_cpu_base;
	struct hrtimer_clock_base *new_base;
	int basenum = base->index;

	this_cpu_base = this_cpu_ptr(&hrtimer_bases);
	new_cpu_base = get_target_base(this_cpu_base, pinned);
again:
	new_base = &new_cpu_base->clock_base[basenum];

	if (base != new_base) {
		/*
		 * We are trying to move timer to new_base.
		 * However we can't change timer's base while it is running,
		 * so we keep it on the same CPU. No hassle vs. reprogramming
		 * the event source in the high resolution case. The softirq
		 * code will take care of this when the timer function has
		 * completed. There is no conflict as we hold the lock until
		 * the timer is enqueued.
		 */
		if (unlikely(hrtimer_callback_running(timer)))
			return base;

		/* See the comment in lock_hrtimer_base() */
		timer->base = &migration_base;
		raw_spin_unlock(&base->cpu_base->lock);
		raw_spin_lock(&new_base->cpu_base->lock);

		if (new_cpu_base != this_cpu_base &&
		    hrtimer_check_target(timer, new_base)) {
			raw_spin_unlock(&new_base->cpu_base->lock);
			raw_spin_lock(&base->cpu_base->lock);
			new_cpu_base = this_cpu_base;
			timer->base = base;
			goto again;
		}
		timer->base = new_base;
	} else {
		if (new_cpu_base != this_cpu_base &&
		    hrtimer_check_target(timer, new_base)) {
			new_cpu_base = this_cpu_base;
			goto again;
		}
	}
	return new_base;
}

#else /* CONFIG_SMP */

static inline struct hrtimer_clock_base *
lock_hrtimer_base(const struct hrtimer *timer, unsigned long *flags)
{
	struct hrtimer_clock_base *base = timer->base;

	raw_spin_lock_irqsave(&base->cpu_base->lock, *flags);

	return base;
}

# define switch_hrtimer_base(t, b, p)	(b)

#endif	/* !CONFIG_SMP */

/*
 * Functions for the union type storage format of ktime_t which are
 * too large for inlining:
 */
#if BITS_PER_LONG < 64
/*
 * Divide a ktime value by a nanosecond value
 */
s64 __ktime_divns(const ktime_t kt, s64 div)
{
	int sft = 0;
	s64 dclc;
	u64 tmp;

	dclc = ktime_to_ns(kt);
	tmp = dclc < 0 ? -dclc : dclc;

	/* Make sure the divisor is less than 2^32: */
	while (div >> 32) {
		sft++;
		div >>= 1;
	}
	tmp >>= sft;
	do_div(tmp, (unsigned long) div);
	return dclc < 0 ? -tmp : tmp;
}
EXPORT_SYMBOL_GPL(__ktime_divns);
#endif /* BITS_PER_LONG >= 64 */

/*
 * Add two ktime values and do a safety check for overflow:
 */
ktime_t ktime_add_safe(const ktime_t lhs, const ktime_t rhs)
{
	ktime_t res = ktime_add_unsafe(lhs, rhs);

	/*
	 * We use KTIME_SEC_MAX here, the maximum timeout which we can
	 * return to user space in a timespec:
	 */
	if (res < 0 || res < lhs || res < rhs)
		res = ktime_set(KTIME_SEC_MAX, 0);

	return res;
}

EXPORT_SYMBOL_GPL(ktime_add_safe);

#ifdef CONFIG_DEBUG_OBJECTS_TIMERS

static struct debug_obj_descr hrtimer_debug_descr;

static void *hrtimer_debug_hint(void *addr)
{
	return ((struct hrtimer *) addr)->function;
}

/*
 * fixup_init is called when:
 * - an active object is initialized
 */
static bool hrtimer_fixup_init(void *addr, enum debug_obj_state state)
{
	struct hrtimer *timer = addr;

	switch (state) {
	case ODEBUG_STATE_ACTIVE:
		hrtimer_cancel(timer);
		debug_object_init(timer, &hrtimer_debug_descr);
		return true;
	default:
		return false;
	}
}

/*
 * fixup_activate is called when:
 * - an active object is activated
 * - an unknown non-static object is activated
 */
static bool hrtimer_fixup_activate(void *addr, enum debug_obj_state state)
{
	switch (state) {
	case ODEBUG_STATE_ACTIVE:
		WARN_ON(1);

	default:
		return false;
	}
}

/*
 * fixup_free is called when:
 * - an active object is freed
 */
static bool hrtimer_fixup_free(void *addr, enum debug_obj_state state)
{
	struct hrtimer *timer = addr;

	switch (state) {
	case ODEBUG_STATE_ACTIVE:
		hrtimer_cancel(timer);
		debug_object_free(timer, &hrtimer_debug_descr);
		return true;
	default:
		return false;
	}
}

static struct debug_obj_descr hrtimer_debug_descr = {
	.name		= "hrtimer",
	.debug_hint	= hrtimer_debug_hint,
	.fixup_init	= hrtimer_fixup_init,
	.fixup_activate	= hrtimer_fixup_activate,
	.fixup_free	= hrtimer_fixup_free,
};

static inline void debug_hrtimer_init(struct hrtimer *timer)
{
	debug_object_init(timer, &hrtimer_debug_descr);
}

static inline void debug_hrtimer_activate(struct hrtimer *timer,
					  enum hrtimer_mode mode)
{
	debug_object_activate(timer, &hrtimer_debug_descr);
}

static inline void debug_hrtimer_deactivate(struct hrtimer *timer)
{
	debug_object_deactivate(timer, &hrtimer_debug_descr);
}

static inline void debug_hrtimer_free(struct hrtimer *timer)
{
	debug_object_free(timer, &hrtimer_debug_descr);
}

static void __hrtimer_init(struct hrtimer *timer, clockid_t clock_id,
			   enum hrtimer_mode mode);

void hrtimer_init_on_stack(struct hrtimer *timer, clockid_t clock_id,
			   enum hrtimer_mode mode)
{
	debug_object_init_on_stack(timer, &hrtimer_debug_descr);
	__hrtimer_init(timer, clock_id, mode);
}
EXPORT_SYMBOL_GPL(hrtimer_init_on_stack);

void destroy_hrtimer_on_stack(struct hrtimer *timer)
{
	debug_object_free(timer, &hrtimer_debug_descr);
}
EXPORT_SYMBOL_GPL(destroy_hrtimer_on_stack);

#else

static inline void debug_hrtimer_init(struct hrtimer *timer) { }
static inline void debug_hrtimer_activate(struct hrtimer *timer,
					  enum hrtimer_mode mode) { }
static inline void debug_hrtimer_deactivate(struct hrtimer *timer) { }
#endif

static inline void
debug_init(struct hrtimer *timer, clockid_t clockid,
	   enum hrtimer_mode mode)
{
	debug_hrtimer_init(timer);
	trace_hrtimer_init(timer, clockid, mode);
}

static inline void debug_activate(struct hrtimer *timer,
				  enum hrtimer_mode mode)
{
	debug_hrtimer_activate(timer, mode);
	trace_hrtimer_start(timer, mode);
}

static inline void debug_deactivate(struct hrtimer *timer)
{
	debug_hrtimer_deactivate(timer);
	trace_hrtimer_cancel(timer);
}

static struct hrtimer_clock_base *
__next_base(struct hrtimer_cpu_base *cpu_base, unsigned int *active)
{
	unsigned int idx;

	if (!*active)
		return NULL;

	idx = __ffs(*active);
	*active &= ~(1U << idx);

	return &cpu_base->clock_base[idx];
}

#define for_each_active_base(base, cpu_base, active)	\
	while ((base = __next_base((cpu_base), &(active))))

static ktime_t __hrtimer_next_event_base(struct hrtimer_cpu_base *cpu_base,
					 const struct hrtimer *exclude,
					 unsigned int active,
					 ktime_t expires_next)
{
	struct hrtimer_clock_base *base;
	ktime_t expires;

	for_each_active_base(base, cpu_base, active) {
		struct timerqueue_node *next;
		struct hrtimer *timer;

		next = timerqueue_getnext(&base->active);
		timer = container_of(next, struct hrtimer, node);
		if (timer == exclude) {
			/* Get to the next timer in the queue. */
			next = timerqueue_iterate_next(next);
			if (!next)
				continue;

			timer = container_of(next, struct hrtimer, node);
		}
		expires = ktime_sub(hrtimer_get_expires(timer), base->offset);
		if (expires < expires_next) {
			expires_next = expires;

			/* Skip cpu_base update if a timer is being excluded. */
			if (exclude)
				continue;

			if (timer->is_soft)
				cpu_base->softirq_next_timer = timer;
			else
				cpu_base->next_timer = timer;
		}
	}
	/*
	 * clock_was_set() might have changed base->offset of any of
	 * the clock bases so the result might be negative. Fix it up
	 * to prevent a false positive in clockevents_program_event().
	 */
	if (expires_next < 0)
		expires_next = 0;
	return expires_next;
}

/*
 * Recomputes cpu_base::*next_timer and returns the earliest expires_next but
 * does not set cpu_base::*expires_next, that is done by hrtimer_reprogram.
 *
 * When a softirq is pending, we can ignore the HRTIMER_ACTIVE_SOFT bases,
 * those timers will get run whenever the softirq gets handled, at the end of
 * hrtimer_run_softirq(), hrtimer_update_softirq_timer() will re-add these bases.
 *
 * Therefore softirq values are those from the HRTIMER_ACTIVE_SOFT clock bases.
 * The !softirq values are the minima across HRTIMER_ACTIVE_ALL, unless an actual
 * softirq is pending, in which case they're the minima of HRTIMER_ACTIVE_HARD.
 *
 * @active_mask must be one of:
 *  - HRTIMER_ACTIVE_ALL,
 *  - HRTIMER_ACTIVE_SOFT, or
 *  - HRTIMER_ACTIVE_HARD.
 */
static ktime_t
__hrtimer_get_next_event(struct hrtimer_cpu_base *cpu_base, unsigned int active_mask)
{
	unsigned int active;
	struct hrtimer *next_timer = NULL;
	ktime_t expires_next = KTIME_MAX;

	if (!cpu_base->softirq_activated && (active_mask & HRTIMER_ACTIVE_SOFT)) {
		active = cpu_base->active_bases & HRTIMER_ACTIVE_SOFT;
		cpu_base->softirq_next_timer = NULL;
		expires_next = __hrtimer_next_event_base(cpu_base, NULL,
							 active, KTIME_MAX);

		next_timer = cpu_base->softirq_next_timer;
	}

	if (active_mask & HRTIMER_ACTIVE_HARD) {
		active = cpu_base->active_bases & HRTIMER_ACTIVE_HARD;
		cpu_base->next_timer = next_timer;
		expires_next = __hrtimer_next_event_base(cpu_base, NULL, active,
							 expires_next);
	}

	return expires_next;
}

static inline ktime_t hrtimer_update_base(struct hrtimer_cpu_base *base)
{
	ktime_t *offs_real = &base->clock_base[HRTIMER_BASE_REALTIME].offset;
	ktime_t *offs_boot = &base->clock_base[HRTIMER_BASE_BOOTTIME].offset;
	ktime_t *offs_tai = &base->clock_base[HRTIMER_BASE_TAI].offset;

	ktime_t now = ktime_get_update_offsets_now(&base->clock_was_set_seq,
					    offs_real, offs_boot, offs_tai);

	base->clock_base[HRTIMER_BASE_REALTIME_SOFT].offset = *offs_real;
	base->clock_base[HRTIMER_BASE_BOOTTIME_SOFT].offset = *offs_boot;
	base->clock_base[HRTIMER_BASE_TAI_SOFT].offset = *offs_tai;

	return now;
}

/*
 * Is the high resolution mode active ?
 */
static inline int __hrtimer_hres_active(struct hrtimer_cpu_base *cpu_base)
{
	return IS_ENABLED(CONFIG_HIGH_RES_TIMERS) ?
		cpu_base->hres_active : 0;
}

static inline int hrtimer_hres_active(void)
{
	return __hrtimer_hres_active(this_cpu_ptr(&hrtimer_bases));
}

/*
 * Reprogram the event source with checking both queues for the
 * next event
 * Called with interrupts disabled and base->lock held
 */
static void
hrtimer_force_reprogram(struct hrtimer_cpu_base *cpu_base, int skip_equal)
{
	ktime_t expires_next;

	/*
	 * Find the current next expiration time.
	 */
	expires_next = __hrtimer_get_next_event(cpu_base, HRTIMER_ACTIVE_ALL);

	if (cpu_base->next_timer && cpu_base->next_timer->is_soft) {
		/*
		 * When the softirq is activated, hrtimer has to be
		 * programmed with the first hard hrtimer because soft
		 * timer interrupt could occur too late.
		 */
		if (cpu_base->softirq_activated)
			expires_next = __hrtimer_get_next_event(cpu_base,
								HRTIMER_ACTIVE_HARD);
		else
			cpu_base->softirq_expires_next = expires_next;
	}

	if (skip_equal && expires_next == cpu_base->expires_next)
		return;

	cpu_base->expires_next = expires_next;

	/*
	 * If hres is not active, hardware does not have to be
	 * reprogrammed yet.
	 *
	 * If a hang was detected in the last timer interrupt then we
	 * leave the hang delay active in the hardware. We want the
	 * system to make progress. That also prevents the following
	 * scenario:
	 * T1 expires 50ms from now
	 * T2 expires 5s from now
	 *
	 * T1 is removed, so this code is called and would reprogram
	 * the hardware to 5s from now. Any hrtimer_start after that
	 * will not reprogram the hardware due to hang_detected being
	 * set. So we'd effectivly block all timers until the T2 event
	 * fires.
	 */
	if (!__hrtimer_hres_active(cpu_base) || cpu_base->hang_detected)
		return;

	tick_program_event(cpu_base->expires_next, 1);
}

/* High resolution timer related functions */
#ifdef CONFIG_HIGH_RES_TIMERS

/*
 * High resolution timer enabled ?
 */
static bool hrtimer_hres_enabled __read_mostly  = true;
unsigned int hrtimer_resolution __read_mostly = LOW_RES_NSEC;
EXPORT_SYMBOL_GPL(hrtimer_resolution);

/*
 * Enable / Disable high resolution mode
 */
static int __init setup_hrtimer_hres(char *str)
{
	return (kstrtobool(str, &hrtimer_hres_enabled) == 0);
}

__setup("highres=", setup_hrtimer_hres);

/*
 * hrtimer_high_res_enabled - query, if the highres mode is enabled
 */
static inline int hrtimer_is_hres_enabled(void)
{
	return hrtimer_hres_enabled;
}

/*
 * Retrigger next event is called after clock was set
 *
 * Called with interrupts disabled via on_each_cpu()
 */
static void retrigger_next_event(void *arg)
{
	struct hrtimer_cpu_base *base = this_cpu_ptr(&hrtimer_bases);

	if (!__hrtimer_hres_active(base))
		return;

	raw_spin_lock(&base->lock);
	hrtimer_update_base(base);
	hrtimer_force_reprogram(base, 0);
	raw_spin_unlock(&base->lock);
}

/*
 * Switch to high resolution mode
 */
static void hrtimer_switch_to_hres(void)
{
	struct hrtimer_cpu_base *base = this_cpu_ptr(&hrtimer_bases);

	if (tick_init_highres()) {
		pr_warn("Could not switch to high resolution mode on CPU %u\n",
			base->cpu);
		return;
	}
	base->hres_active = 1;
	hrtimer_resolution = HIGH_RES_NSEC;

	tick_setup_sched_timer();
	/* "Retrigger" the interrupt to get things going */
	retrigger_next_event(NULL);
}

#ifdef CONFIG_PREEMPT_RT_FULL

static struct swork_event clock_set_delay_work;

static void run_clock_set_delay(struct swork_event *event)
{
	clock_was_set();
}

void clock_was_set_delayed(void)
{
	swork_queue(&clock_set_delay_work);
}

static __init int create_clock_set_delay_thread(void)
{
	WARN_ON(swork_get());
	INIT_SWORK(&clock_set_delay_work, run_clock_set_delay);
	return 0;
}
early_initcall(create_clock_set_delay_thread);
#else /* PREEMPT_RT_FULL */

static void clock_was_set_work(struct work_struct *work)
{
	clock_was_set();
}

static DECLARE_WORK(hrtimer_work, clock_was_set_work);

/*
 * Called from timekeeping and resume code to reprogram the hrtimer
 * interrupt device on all cpus.
 */
void clock_was_set_delayed(void)
{
	schedule_work(&hrtimer_work);
}
#endif

#else

static inline int hrtimer_is_hres_enabled(void) { return 0; }
static inline void hrtimer_switch_to_hres(void) { }
static inline void retrigger_next_event(void *arg) { }

#endif /* CONFIG_HIGH_RES_TIMERS */

/*
 * When a timer is enqueued and expires earlier than the already enqueued
 * timers, we have to check, whether it expires earlier than the timer for
 * which the clock event device was armed.
 *
 * Called with interrupts disabled and base->cpu_base.lock held
 */
static void hrtimer_reprogram(struct hrtimer *timer, bool reprogram)
{
	struct hrtimer_cpu_base *cpu_base = this_cpu_ptr(&hrtimer_bases);
	struct hrtimer_clock_base *base = timer->base;
	ktime_t expires = ktime_sub(hrtimer_get_expires(timer), base->offset);

	WARN_ON_ONCE(hrtimer_get_expires_tv64(timer) < 0);

	/*
	 * CLOCK_REALTIME timer might be requested with an absolute
	 * expiry time which is less than base->offset. Set it to 0.
	 */
	if (expires < 0)
		expires = 0;

	if (timer->is_soft) {
		/*
		 * soft hrtimer could be started on a remote CPU. In this
		 * case softirq_expires_next needs to be updated on the
		 * remote CPU. The soft hrtimer will not expire before the
		 * first hard hrtimer on the remote CPU -
		 * hrtimer_check_target() prevents this case.
		 */
		struct hrtimer_cpu_base *timer_cpu_base = base->cpu_base;

		if (timer_cpu_base->softirq_activated)
			return;

		if (!ktime_before(expires, timer_cpu_base->softirq_expires_next))
			return;

		timer_cpu_base->softirq_next_timer = timer;
		timer_cpu_base->softirq_expires_next = expires;

		if (!ktime_before(expires, timer_cpu_base->expires_next) ||
		    !reprogram)
			return;
	}

	/*
	 * If the timer is not on the current cpu, we cannot reprogram
	 * the other cpus clock event device.
	 */
	if (base->cpu_base != cpu_base)
		return;

	/*
	 * If the hrtimer interrupt is running, then it will
	 * reevaluate the clock bases and reprogram the clock event
	 * device. The callbacks are always executed in hard interrupt
	 * context so we don't need an extra check for a running
	 * callback.
	 */
	if (cpu_base->in_hrtirq)
		return;

	if (expires >= cpu_base->expires_next)
		return;

	/* Update the pointer to the next expiring timer */
	cpu_base->next_timer = timer;
	cpu_base->expires_next = expires;

	/*
	 * If hres is not active, hardware does not have to be
	 * programmed yet.
	 *
	 * If a hang was detected in the last timer interrupt then we
	 * do not schedule a timer which is earlier than the expiry
	 * which we enforced in the hang detection. We want the system
	 * to make progress.
	 */
	if (!__hrtimer_hres_active(cpu_base) || cpu_base->hang_detected)
		return;

	/*
	 * Program the timer hardware. We enforce the expiry for
	 * events which are already in the past.
	 */
	tick_program_event(expires, 1);
}

/*
 * Clock realtime was set
 *
 * Change the offset of the realtime clock vs. the monotonic
 * clock.
 *
 * We might have to reprogram the high resolution timer interrupt. On
 * SMP we call the architecture specific code to retrigger _all_ high
 * resolution timer interrupts. On UP we just disable interrupts and
 * call the high resolution interrupt code.
 */
void clock_was_set(void)
{
#ifdef CONFIG_HIGH_RES_TIMERS
	/* Retrigger the CPU local events everywhere */
	on_each_cpu(retrigger_next_event, NULL, 1);
#endif
	timerfd_clock_was_set();
}

/*
 * During resume we might have to reprogram the high resolution timer
 * interrupt on all online CPUs.  However, all other CPUs will be
 * stopped with IRQs interrupts disabled so the clock_was_set() call
 * must be deferred.
 */
void hrtimers_resume(void)
{
	lockdep_assert_irqs_disabled();
	/* Retrigger on the local CPU */
	retrigger_next_event(NULL);
	/* And schedule a retrigger for all others */
	clock_was_set_delayed();
}

/*
 * Counterpart to lock_hrtimer_base above:
 */
static inline
void unlock_hrtimer_base(const struct hrtimer *timer, unsigned long *flags)
{
	raw_spin_unlock_irqrestore(&timer->base->cpu_base->lock, *flags);
}

/**
 * hrtimer_forward - forward the timer expiry
 * @timer:	hrtimer to forward
 * @now:	forward past this time
 * @interval:	the interval to forward
 *
 * Forward the timer expiry so it will expire in the future.
 * Returns the number of overruns.
 *
 * Can be safely called from the callback function of @timer. If
 * called from other contexts @timer must neither be enqueued nor
 * running the callback and the caller needs to take care of
 * serialization.
 *
 * Note: This only updates the timer expiry value and does not requeue
 * the timer.
 */
u64 hrtimer_forward(struct hrtimer *timer, ktime_t now, ktime_t interval)
{
	u64 orun = 1;
	ktime_t delta;

	delta = ktime_sub(now, hrtimer_get_expires(timer));

	if (delta < 0)
		return 0;

	if (WARN_ON(timer->state & HRTIMER_STATE_ENQUEUED))
		return 0;

	if (interval < hrtimer_resolution)
		interval = hrtimer_resolution;

	if (unlikely(delta >= interval)) {
		s64 incr = ktime_to_ns(interval);

		orun = ktime_divns(delta, incr);
		hrtimer_add_expires_ns(timer, incr * orun);
		if (hrtimer_get_expires_tv64(timer) > now)
			return orun;
		/*
		 * This (and the ktime_add() below) is the
		 * correction for exact:
		 */
		orun++;
	}
	hrtimer_add_expires(timer, interval);

	return orun;
}
EXPORT_SYMBOL_GPL(hrtimer_forward);

<<<<<<< HEAD
#ifdef CONFIG_PREEMPT_RT_BASE
# define wake_up_timer_waiters(b)	wake_up(&(b)->wait)

/**
 * hrtimer_wait_for_timer - Wait for a running timer
 *
 * @timer:	timer to wait for
 *
 * The function waits in case the timers callback function is
 * currently executed on the waitqueue of the timer base. The
 * waitqueue is woken up after the timer callback function has
 * finished execution.
 */
void hrtimer_wait_for_timer(const struct hrtimer *timer)
{
	struct hrtimer_clock_base *base = timer->base;

	if (base && base->cpu_base &&
	    base->index >= HRTIMER_BASE_MONOTONIC_SOFT)
		wait_event(base->cpu_base->wait,
				!(hrtimer_callback_running(timer)));
}

#else
# define wake_up_timer_waiters(b)	do { } while (0)
#endif

=======
void hrtimer_grab_expiry_lock(const struct hrtimer *timer)
{
	struct hrtimer_clock_base *base = timer->base;

	if (base && base->cpu_base) {
		spin_lock(&base->cpu_base->softirq_expiry_lock);
		spin_unlock(&base->cpu_base->softirq_expiry_lock);
	}
}

>>>>>>> da40ae45
/*
 * enqueue_hrtimer - internal function to (re)start a timer
 *
 * The timer is inserted in expiry order. Insertion into the
 * red black tree is O(log(n)). Must hold the base lock.
 *
 * Returns 1 when the new timer is the leftmost timer in the tree.
 */
static int enqueue_hrtimer(struct hrtimer *timer,
			   struct hrtimer_clock_base *base,
			   enum hrtimer_mode mode)
{
	debug_activate(timer, mode);

	base->cpu_base->active_bases |= 1 << base->index;

	timer->state = HRTIMER_STATE_ENQUEUED;

	return timerqueue_add(&base->active, &timer->node);
}

/*
 * __remove_hrtimer - internal function to remove a timer
 *
 * Caller must hold the base lock.
 *
 * High resolution timer mode reprograms the clock event device when the
 * timer is the one which expires next. The caller can disable this by setting
 * reprogram to zero. This is useful, when the context does a reprogramming
 * anyway (e.g. timer interrupt)
 */
static void __remove_hrtimer(struct hrtimer *timer,
			     struct hrtimer_clock_base *base,
			     u8 newstate, int reprogram)
{
	struct hrtimer_cpu_base *cpu_base = base->cpu_base;
	u8 state = timer->state;

	timer->state = newstate;
	if (!(state & HRTIMER_STATE_ENQUEUED))
		return;

	if (!timerqueue_del(&base->active, &timer->node))
		cpu_base->active_bases &= ~(1 << base->index);

	/*
	 * Note: If reprogram is false we do not update
	 * cpu_base->next_timer. This happens when we remove the first
	 * timer on a remote cpu. No harm as we never dereference
	 * cpu_base->next_timer. So the worst thing what can happen is
	 * an superflous call to hrtimer_force_reprogram() on the
	 * remote cpu later on if the same timer gets enqueued again.
	 */
	if (reprogram && timer == cpu_base->next_timer)
		hrtimer_force_reprogram(cpu_base, 1);
}

/*
 * remove hrtimer, called with base lock held
 */
static inline int
remove_hrtimer(struct hrtimer *timer, struct hrtimer_clock_base *base, bool restart)
{
	if (hrtimer_is_queued(timer)) {
		u8 state = timer->state;
		int reprogram;

		/*
		 * Remove the timer and force reprogramming when high
		 * resolution mode is active and the timer is on the current
		 * CPU. If we remove a timer on another CPU, reprogramming is
		 * skipped. The interrupt event on this CPU is fired and
		 * reprogramming happens in the interrupt handler. This is a
		 * rare case and less expensive than a smp call.
		 */
		debug_deactivate(timer);
		reprogram = base->cpu_base == this_cpu_ptr(&hrtimer_bases);

		if (!restart)
			state = HRTIMER_STATE_INACTIVE;

		__remove_hrtimer(timer, base, state, reprogram);
		return 1;
	}
	return 0;
}

static inline ktime_t hrtimer_update_lowres(struct hrtimer *timer, ktime_t tim,
					    const enum hrtimer_mode mode)
{
#ifdef CONFIG_TIME_LOW_RES
	/*
	 * CONFIG_TIME_LOW_RES indicates that the system has no way to return
	 * granular time values. For relative timers we add hrtimer_resolution
	 * (i.e. one jiffie) to prevent short timeouts.
	 */
	timer->is_rel = mode & HRTIMER_MODE_REL;
	if (timer->is_rel)
		tim = ktime_add_safe(tim, hrtimer_resolution);
#endif
	return tim;
}

static void
hrtimer_update_softirq_timer(struct hrtimer_cpu_base *cpu_base, bool reprogram)
{
	ktime_t expires;

	/*
	 * Find the next SOFT expiration.
	 */
	expires = __hrtimer_get_next_event(cpu_base, HRTIMER_ACTIVE_SOFT);

	/*
	 * reprogramming needs to be triggered, even if the next soft
	 * hrtimer expires at the same time than the next hard
	 * hrtimer. cpu_base->softirq_expires_next needs to be updated!
	 */
	if (expires == KTIME_MAX)
		return;

	/*
	 * cpu_base->*next_timer is recomputed by __hrtimer_get_next_event()
	 * cpu_base->*expires_next is only set by hrtimer_reprogram()
	 */
	hrtimer_reprogram(cpu_base->softirq_next_timer, reprogram);
}

static int __hrtimer_start_range_ns(struct hrtimer *timer, ktime_t tim,
				    u64 delta_ns, const enum hrtimer_mode mode,
				    struct hrtimer_clock_base *base)
{
	struct hrtimer_clock_base *new_base;

	/* Remove an active timer from the queue: */
	remove_hrtimer(timer, base, true);

	if (mode & HRTIMER_MODE_REL)
		tim = ktime_add_safe(tim, base->get_time());

	tim = hrtimer_update_lowres(timer, tim, mode);

	hrtimer_set_expires_range_ns(timer, tim, delta_ns);

	/* Switch the timer base, if necessary: */
	new_base = switch_hrtimer_base(timer, base, mode & HRTIMER_MODE_PINNED);

	return enqueue_hrtimer(timer, new_base, mode);
}

/**
 * hrtimer_start_range_ns - (re)start an hrtimer
 * @timer:	the timer to be added
 * @tim:	expiry time
 * @delta_ns:	"slack" range for the timer
 * @mode:	timer mode: absolute (HRTIMER_MODE_ABS) or
 *		relative (HRTIMER_MODE_REL), and pinned (HRTIMER_MODE_PINNED);
 *		softirq based mode is considered for debug purpose only!
 */
void hrtimer_start_range_ns(struct hrtimer *timer, ktime_t tim,
			    u64 delta_ns, const enum hrtimer_mode mode)
{
	struct hrtimer_clock_base *base;
	unsigned long flags;

	/*
	 * Check whether the HRTIMER_MODE_SOFT bit and hrtimer.is_soft
	 * match.
	 */
#ifndef CONFIG_PREEMPT_RT_BASE
	WARN_ON_ONCE(!(mode & HRTIMER_MODE_SOFT) ^ !timer->is_soft);
#endif

	base = lock_hrtimer_base(timer, &flags);

	if (__hrtimer_start_range_ns(timer, tim, delta_ns, mode, base))
		hrtimer_reprogram(timer, true);

	unlock_hrtimer_base(timer, &flags);
}
EXPORT_SYMBOL_GPL(hrtimer_start_range_ns);

/**
 * hrtimer_try_to_cancel - try to deactivate a timer
 * @timer:	hrtimer to stop
 *
 * Returns:
 *  0 when the timer was not active
 *  1 when the timer was active
 * -1 when the timer is currently executing the callback function and
 *    cannot be stopped
 */
int hrtimer_try_to_cancel(struct hrtimer *timer)
{
	struct hrtimer_clock_base *base;
	unsigned long flags;
	int ret = -1;

	/*
	 * Check lockless first. If the timer is not active (neither
	 * enqueued nor running the callback, nothing to do here.  The
	 * base lock does not serialize against a concurrent enqueue,
	 * so we can avoid taking it.
	 */
	if (!hrtimer_active(timer))
		return 0;

	base = lock_hrtimer_base(timer, &flags);

	if (!hrtimer_callback_running(timer))
		ret = remove_hrtimer(timer, base, false);

	unlock_hrtimer_base(timer, &flags);

	return ret;

}
EXPORT_SYMBOL_GPL(hrtimer_try_to_cancel);

/**
 * hrtimer_cancel - cancel a timer and wait for the handler to finish.
 * @timer:	the timer to be cancelled
 *
 * Returns:
 *  0 when the timer was not active
 *  1 when the timer was active
 */
int hrtimer_cancel(struct hrtimer *timer)
{
	for (;;) {
		int ret = hrtimer_try_to_cancel(timer);

		if (ret >= 0)
			return ret;
<<<<<<< HEAD
		hrtimer_wait_for_timer(timer);
=======
		hrtimer_grab_expiry_lock(timer);
>>>>>>> da40ae45
	}
}
EXPORT_SYMBOL_GPL(hrtimer_cancel);

/**
 * hrtimer_get_remaining - get remaining time for the timer
 * @timer:	the timer to read
 * @adjust:	adjust relative timers when CONFIG_TIME_LOW_RES=y
 */
ktime_t __hrtimer_get_remaining(const struct hrtimer *timer, bool adjust)
{
	unsigned long flags;
	ktime_t rem;

	lock_hrtimer_base(timer, &flags);
	if (IS_ENABLED(CONFIG_TIME_LOW_RES) && adjust)
		rem = hrtimer_expires_remaining_adjusted(timer);
	else
		rem = hrtimer_expires_remaining(timer);
	unlock_hrtimer_base(timer, &flags);

	return rem;
}
EXPORT_SYMBOL_GPL(__hrtimer_get_remaining);

#ifdef CONFIG_NO_HZ_COMMON
/**
 * hrtimer_get_next_event - get the time until next expiry event
 *
 * Returns the next expiry time or KTIME_MAX if no timer is pending.
 */
u64 hrtimer_get_next_event(void)
{
	struct hrtimer_cpu_base *cpu_base = this_cpu_ptr(&hrtimer_bases);
	u64 expires = KTIME_MAX;
	unsigned long flags;

	raw_spin_lock_irqsave(&cpu_base->lock, flags);

	if (!__hrtimer_hres_active(cpu_base))
		expires = __hrtimer_get_next_event(cpu_base, HRTIMER_ACTIVE_ALL);

	raw_spin_unlock_irqrestore(&cpu_base->lock, flags);

	return expires;
}

/**
 * hrtimer_next_event_without - time until next expiry event w/o one timer
 * @exclude:	timer to exclude
 *
 * Returns the next expiry time over all timers except for the @exclude one or
 * KTIME_MAX if none of them is pending.
 */
u64 hrtimer_next_event_without(const struct hrtimer *exclude)
{
	struct hrtimer_cpu_base *cpu_base = this_cpu_ptr(&hrtimer_bases);
	u64 expires = KTIME_MAX;
	unsigned long flags;

	raw_spin_lock_irqsave(&cpu_base->lock, flags);

	if (__hrtimer_hres_active(cpu_base)) {
		unsigned int active;

		if (!cpu_base->softirq_activated) {
			active = cpu_base->active_bases & HRTIMER_ACTIVE_SOFT;
			expires = __hrtimer_next_event_base(cpu_base, exclude,
							    active, KTIME_MAX);
		}
		active = cpu_base->active_bases & HRTIMER_ACTIVE_HARD;
		expires = __hrtimer_next_event_base(cpu_base, exclude, active,
						    expires);
	}

	raw_spin_unlock_irqrestore(&cpu_base->lock, flags);

	return expires;
}
#endif

static inline int hrtimer_clockid_to_base(clockid_t clock_id)
{
	if (likely(clock_id < MAX_CLOCKS)) {
		int base = hrtimer_clock_to_base_table[clock_id];

		if (likely(base != HRTIMER_MAX_CLOCK_BASES))
			return base;
	}
	WARN(1, "Invalid clockid %d. Using MONOTONIC\n", clock_id);
	return HRTIMER_BASE_MONOTONIC;
}

static void __hrtimer_init(struct hrtimer *timer, clockid_t clock_id,
			   enum hrtimer_mode mode)
{
	bool softtimer;
	int base;
	struct hrtimer_cpu_base *cpu_base;

	softtimer = !!(mode & HRTIMER_MODE_SOFT);
#ifdef CONFIG_PREEMPT_RT_FULL
	if (!softtimer && !(mode & HRTIMER_MODE_HARD))
		softtimer = true;
#endif
	base = softtimer ? HRTIMER_MAX_CLOCK_BASES / 2 : 0;

	memset(timer, 0, sizeof(struct hrtimer));

	cpu_base = raw_cpu_ptr(&hrtimer_bases);

	/*
	 * POSIX magic: Relative CLOCK_REALTIME timers are not affected by
	 * clock modifications, so they needs to become CLOCK_MONOTONIC to
	 * ensure POSIX compliance.
	 */
	if (clock_id == CLOCK_REALTIME && mode & HRTIMER_MODE_REL)
		clock_id = CLOCK_MONOTONIC;

	base += hrtimer_clockid_to_base(clock_id);
	timer->is_soft = softtimer;
	timer->base = &cpu_base->clock_base[base];
	timerqueue_init(&timer->node);
}

/**
 * hrtimer_init - initialize a timer to the given clock
 * @timer:	the timer to be initialized
 * @clock_id:	the clock to be used
 * @mode:       The modes which are relevant for intitialization:
 *              HRTIMER_MODE_ABS, HRTIMER_MODE_REL, HRTIMER_MODE_ABS_SOFT,
 *              HRTIMER_MODE_REL_SOFT
 *
 *              The PINNED variants of the above can be handed in,
 *              but the PINNED bit is ignored as pinning happens
 *              when the hrtimer is started
 */
void hrtimer_init(struct hrtimer *timer, clockid_t clock_id,
		  enum hrtimer_mode mode)
{
	debug_init(timer, clock_id, mode);
	__hrtimer_init(timer, clock_id, mode);
}
EXPORT_SYMBOL_GPL(hrtimer_init);

/*
 * A timer is active, when it is enqueued into the rbtree or the
 * callback function is running or it's in the state of being migrated
 * to another cpu.
 *
 * It is important for this function to not return a false negative.
 */
bool hrtimer_active(const struct hrtimer *timer)
{
	struct hrtimer_clock_base *base;
	unsigned int seq;

	do {
		base = READ_ONCE(timer->base);
		seq = raw_read_seqcount_begin(&base->seq);

		if (timer->state != HRTIMER_STATE_INACTIVE ||
		    base->running == timer)
			return true;

	} while (read_seqcount_retry(&base->seq, seq) ||
		 base != READ_ONCE(timer->base));

	return false;
}
EXPORT_SYMBOL_GPL(hrtimer_active);

/*
 * The write_seqcount_barrier()s in __run_hrtimer() split the thing into 3
 * distinct sections:
 *
 *  - queued:	the timer is queued
 *  - callback:	the timer is being ran
 *  - post:	the timer is inactive or (re)queued
 *
 * On the read side we ensure we observe timer->state and cpu_base->running
 * from the same section, if anything changed while we looked at it, we retry.
 * This includes timer->base changing because sequence numbers alone are
 * insufficient for that.
 *
 * The sequence numbers are required because otherwise we could still observe
 * a false negative if the read side got smeared over multiple consequtive
 * __run_hrtimer() invocations.
 */

static void __run_hrtimer(struct hrtimer_cpu_base *cpu_base,
			  struct hrtimer_clock_base *base,
			  struct hrtimer *timer, ktime_t *now,
			  unsigned long flags)
{
	enum hrtimer_restart (*fn)(struct hrtimer *);
	int restart;

	lockdep_assert_held(&cpu_base->lock);

	debug_deactivate(timer);
	base->running = timer;

	/*
	 * Separate the ->running assignment from the ->state assignment.
	 *
	 * As with a regular write barrier, this ensures the read side in
	 * hrtimer_active() cannot observe base->running == NULL &&
	 * timer->state == INACTIVE.
	 */
	raw_write_seqcount_barrier(&base->seq);

	__remove_hrtimer(timer, base, HRTIMER_STATE_INACTIVE, 0);
	fn = timer->function;

	/*
	 * Clear the 'is relative' flag for the TIME_LOW_RES case. If the
	 * timer is restarted with a period then it becomes an absolute
	 * timer. If its not restarted it does not matter.
	 */
	if (IS_ENABLED(CONFIG_TIME_LOW_RES))
		timer->is_rel = false;

	/*
	 * The timer is marked as running in the CPU base, so it is
	 * protected against migration to a different CPU even if the lock
	 * is dropped.
	 */
	raw_spin_unlock_irqrestore(&cpu_base->lock, flags);
	trace_hrtimer_expire_entry(timer, now);
	restart = fn(timer);
	trace_hrtimer_expire_exit(timer);
	raw_spin_lock_irq(&cpu_base->lock);

	/*
	 * Note: We clear the running state after enqueue_hrtimer and
	 * we do not reprogram the event hardware. Happens either in
	 * hrtimer_start_range_ns() or in hrtimer_interrupt()
	 *
	 * Note: Because we dropped the cpu_base->lock above,
	 * hrtimer_start_range_ns() can have popped in and enqueued the timer
	 * for us already.
	 */
	if (restart != HRTIMER_NORESTART &&
	    !(timer->state & HRTIMER_STATE_ENQUEUED))
		enqueue_hrtimer(timer, base, HRTIMER_MODE_ABS);

	/*
	 * Separate the ->running assignment from the ->state assignment.
	 *
	 * As with a regular write barrier, this ensures the read side in
	 * hrtimer_active() cannot observe base->running.timer == NULL &&
	 * timer->state == INACTIVE.
	 */
	raw_write_seqcount_barrier(&base->seq);

	WARN_ON_ONCE(base->running != timer);
	base->running = NULL;
}

static void __hrtimer_run_queues(struct hrtimer_cpu_base *cpu_base, ktime_t now,
				 unsigned long flags, unsigned int active_mask)
{
	struct hrtimer_clock_base *base;
	unsigned int active = cpu_base->active_bases & active_mask;

	for_each_active_base(base, cpu_base, active) {
		struct timerqueue_node *node;
		ktime_t basenow;

		basenow = ktime_add(now, base->offset);

		while ((node = timerqueue_getnext(&base->active))) {
			struct hrtimer *timer;

			timer = container_of(node, struct hrtimer, node);

			/*
			 * The immediate goal for using the softexpires is
			 * minimizing wakeups, not running timers at the
			 * earliest interrupt after their soft expiration.
			 * This allows us to avoid using a Priority Search
			 * Tree, which can answer a stabbing querry for
			 * overlapping intervals and instead use the simple
			 * BST we already have.
			 * We don't add extra wakeups by delaying timers that
			 * are right-of a not yet expired timer, because that
			 * timer will have to trigger a wakeup anyway.
			 */
			if (basenow < hrtimer_get_softexpires_tv64(timer))
				break;

			__run_hrtimer(cpu_base, base, timer, &basenow, flags);
		}
	}
}

static __latent_entropy void hrtimer_run_softirq(struct softirq_action *h)
{
	struct hrtimer_cpu_base *cpu_base = this_cpu_ptr(&hrtimer_bases);
	unsigned long flags;
	ktime_t now;

	spin_lock(&cpu_base->softirq_expiry_lock);
	raw_spin_lock_irqsave(&cpu_base->lock, flags);

	now = hrtimer_update_base(cpu_base);
	__hrtimer_run_queues(cpu_base, now, flags, HRTIMER_ACTIVE_SOFT);

	cpu_base->softirq_activated = 0;
	hrtimer_update_softirq_timer(cpu_base, true);

	raw_spin_unlock_irqrestore(&cpu_base->lock, flags);
<<<<<<< HEAD
	wake_up_timer_waiters(cpu_base);
=======
	spin_unlock(&cpu_base->softirq_expiry_lock);
>>>>>>> da40ae45
}

#ifdef CONFIG_HIGH_RES_TIMERS

/*
 * High resolution timer interrupt
 * Called with interrupts disabled
 */
void hrtimer_interrupt(struct clock_event_device *dev)
{
	struct hrtimer_cpu_base *cpu_base = this_cpu_ptr(&hrtimer_bases);
	ktime_t expires_next, now, entry_time, delta;
	unsigned long flags;
	int retries = 0;

	BUG_ON(!cpu_base->hres_active);
	cpu_base->nr_events++;
	dev->next_event = KTIME_MAX;

	raw_spin_lock_irqsave(&cpu_base->lock, flags);
	entry_time = now = hrtimer_update_base(cpu_base);
retry:
	cpu_base->in_hrtirq = 1;
	/*
	 * We set expires_next to KTIME_MAX here with cpu_base->lock
	 * held to prevent that a timer is enqueued in our queue via
	 * the migration code. This does not affect enqueueing of
	 * timers which run their callback and need to be requeued on
	 * this CPU.
	 */
	cpu_base->expires_next = KTIME_MAX;

	if (!ktime_before(now, cpu_base->softirq_expires_next)) {
		cpu_base->softirq_expires_next = KTIME_MAX;
		cpu_base->softirq_activated = 1;
		raise_softirq_irqoff(HRTIMER_SOFTIRQ);
	}

	__hrtimer_run_queues(cpu_base, now, flags, HRTIMER_ACTIVE_HARD);

	/* Reevaluate the clock bases for the next expiry */
	expires_next = __hrtimer_get_next_event(cpu_base, HRTIMER_ACTIVE_ALL);
	/*
	 * Store the new expiry value so the migration code can verify
	 * against it.
	 */
	cpu_base->expires_next = expires_next;
	cpu_base->in_hrtirq = 0;
	raw_spin_unlock_irqrestore(&cpu_base->lock, flags);

	/* Reprogramming necessary ? */
	if (!tick_program_event(expires_next, 0)) {
		cpu_base->hang_detected = 0;
		return;
	}

	/*
	 * The next timer was already expired due to:
	 * - tracing
	 * - long lasting callbacks
	 * - being scheduled away when running in a VM
	 *
	 * We need to prevent that we loop forever in the hrtimer
	 * interrupt routine. We give it 3 attempts to avoid
	 * overreacting on some spurious event.
	 *
	 * Acquire base lock for updating the offsets and retrieving
	 * the current time.
	 */
	raw_spin_lock_irqsave(&cpu_base->lock, flags);
	now = hrtimer_update_base(cpu_base);
	cpu_base->nr_retries++;
	if (++retries < 3)
		goto retry;
	/*
	 * Give the system a chance to do something else than looping
	 * here. We stored the entry time, so we know exactly how long
	 * we spent here. We schedule the next event this amount of
	 * time away.
	 */
	cpu_base->nr_hangs++;
	cpu_base->hang_detected = 1;
	raw_spin_unlock_irqrestore(&cpu_base->lock, flags);

	delta = ktime_sub(now, entry_time);
	if ((unsigned int)delta > cpu_base->max_hang_time)
		cpu_base->max_hang_time = (unsigned int) delta;
	/*
	 * Limit it to a sensible value as we enforce a longer
	 * delay. Give the CPU at least 100ms to catch up.
	 */
	if (delta > 100 * NSEC_PER_MSEC)
		expires_next = ktime_add_ns(now, 100 * NSEC_PER_MSEC);
	else
		expires_next = ktime_add(now, delta);
	tick_program_event(expires_next, 1);
	pr_warn_once("hrtimer: interrupt took %llu ns\n", ktime_to_ns(delta));
}

/* called with interrupts disabled */
static inline void __hrtimer_peek_ahead_timers(void)
{
	struct tick_device *td;

	if (!hrtimer_hres_active())
		return;

	td = this_cpu_ptr(&tick_cpu_device);
	if (td && td->evtdev)
		hrtimer_interrupt(td->evtdev);
}

#else /* CONFIG_HIGH_RES_TIMERS */

static inline void __hrtimer_peek_ahead_timers(void) { }

#endif	/* !CONFIG_HIGH_RES_TIMERS */

/*
 * Called from run_local_timers in hardirq context every jiffy
 */
void hrtimer_run_queues(void)
{
	struct hrtimer_cpu_base *cpu_base = this_cpu_ptr(&hrtimer_bases);
	unsigned long flags;
	ktime_t now;

	if (__hrtimer_hres_active(cpu_base))
		return;

	/*
	 * This _is_ ugly: We have to check periodically, whether we
	 * can switch to highres and / or nohz mode. The clocksource
	 * switch happens with xtime_lock held. Notification from
	 * there only sets the check bit in the tick_oneshot code,
	 * otherwise we might deadlock vs. xtime_lock.
	 */
	if (tick_check_oneshot_change(!hrtimer_is_hres_enabled())) {
		hrtimer_switch_to_hres();
		return;
	}

	raw_spin_lock_irqsave(&cpu_base->lock, flags);
	now = hrtimer_update_base(cpu_base);

	if (!ktime_before(now, cpu_base->softirq_expires_next)) {
		cpu_base->softirq_expires_next = KTIME_MAX;
		cpu_base->softirq_activated = 1;
		raise_softirq_irqoff(HRTIMER_SOFTIRQ);
	}

	__hrtimer_run_queues(cpu_base, now, flags, HRTIMER_ACTIVE_HARD);
	raw_spin_unlock_irqrestore(&cpu_base->lock, flags);
}

/*
 * Sleep related functions:
 */
static enum hrtimer_restart hrtimer_wakeup(struct hrtimer *timer)
{
	struct hrtimer_sleeper *t =
		container_of(timer, struct hrtimer_sleeper, timer);
	struct task_struct *task = t->task;

	t->task = NULL;
	if (task)
		wake_up_process(task);

	return HRTIMER_NORESTART;
}

static void __hrtimer_init_sleeper(struct hrtimer_sleeper *sl,
				   clockid_t clock_id,
				   enum hrtimer_mode mode,
				   struct task_struct *task)
{
#ifdef CONFIG_PREEMPT_RT_FULL
	if (!(mode & (HRTIMER_MODE_SOFT | HRTIMER_MODE_HARD))) {
		if (task_is_realtime(current) || system_state != SYSTEM_RUNNING)
			mode |= HRTIMER_MODE_HARD;
		else
			mode |= HRTIMER_MODE_SOFT;
	}
#endif
	__hrtimer_init(&sl->timer, clock_id, mode);
	sl->timer.function = hrtimer_wakeup;
	sl->task = task;
}

/**
 * hrtimer_init_sleeper - initialize sleeper to the given clock
 * @sl:		sleeper to be initialized
 * @clock_id:	the clock to be used
 * @mode:	timer mode abs/rel
 * @task:	the task to wake up
 */
void hrtimer_init_sleeper(struct hrtimer_sleeper *sl, clockid_t clock_id,
			  enum hrtimer_mode mode, struct task_struct *task)
{
	debug_init(&sl->timer, clock_id, mode);
	__hrtimer_init_sleeper(sl, clock_id, mode, task);

}
EXPORT_SYMBOL_GPL(hrtimer_init_sleeper);

#ifdef CONFIG_DEBUG_OBJECTS_TIMERS
void hrtimer_init_sleeper_on_stack(struct hrtimer_sleeper *sl,
				   clockid_t clock_id,
				   enum hrtimer_mode mode,
				   struct task_struct *task)
{
	debug_object_init_on_stack(&sl->timer, &hrtimer_debug_descr);
	__hrtimer_init_sleeper(sl, clock_id, mode, task);
}
EXPORT_SYMBOL_GPL(hrtimer_init_sleeper_on_stack);
#endif

int nanosleep_copyout(struct restart_block *restart, struct timespec64 *ts)
{
	switch(restart->nanosleep.type) {
#ifdef CONFIG_COMPAT_32BIT_TIME
	case TT_COMPAT:
		if (compat_put_timespec64(ts, restart->nanosleep.compat_rmtp))
			return -EFAULT;
		break;
#endif
	case TT_NATIVE:
		if (put_timespec64(ts, restart->nanosleep.rmtp))
			return -EFAULT;
		break;
	default:
		BUG();
	}
	return -ERESTART_RESTARTBLOCK;
}

static int __sched do_nanosleep(struct hrtimer_sleeper *t, enum hrtimer_mode mode)
{
	struct restart_block *restart;

	do {
		set_current_state(TASK_INTERRUPTIBLE);
		hrtimer_start_expires(&t->timer, mode);

		if (likely(t->task))
			freezable_schedule();

		__set_current_state(TASK_RUNNING);
		hrtimer_cancel(&t->timer);
		mode = HRTIMER_MODE_ABS;

	} while (t->task && !signal_pending(current));


	if (!t->task)
		return 0;

	restart = &current->restart_block;
	if (restart->nanosleep.type != TT_NONE) {
		ktime_t rem = hrtimer_expires_remaining(&t->timer);
		struct timespec64 rmt;

		if (rem <= 0)
			return 0;
		rmt = ktime_to_timespec64(rem);

		return nanosleep_copyout(restart, &rmt);
	}
	return -ERESTART_RESTARTBLOCK;
}

static long __sched hrtimer_nanosleep_restart(struct restart_block *restart)
{
	struct hrtimer_sleeper t;
	int ret;

	hrtimer_init_sleeper_on_stack(&t, restart->nanosleep.clockid,
				      HRTIMER_MODE_ABS, current);
	hrtimer_set_expires_tv64(&t.timer, restart->nanosleep.expires);
	ret = do_nanosleep(&t, HRTIMER_MODE_ABS);
	destroy_hrtimer_on_stack(&t.timer);
	return ret;
}

long hrtimer_nanosleep(const struct timespec64 *rqtp,
		       const enum hrtimer_mode mode, const clockid_t clockid)
{
	struct restart_block *restart;
	struct hrtimer_sleeper t;
	int ret = 0;
	u64 slack;

	slack = current->timer_slack_ns;
	if (dl_task(current) || rt_task(current))
		slack = 0;

	hrtimer_init_sleeper_on_stack(&t, clockid, mode, current);
	hrtimer_set_expires_range_ns(&t.timer, timespec64_to_ktime(*rqtp), slack);
	ret = do_nanosleep(&t, mode);
	if (ret != -ERESTART_RESTARTBLOCK)
		goto out;

	/* Absolute timers do not update the rmtp value and restart: */
	if (mode == HRTIMER_MODE_ABS) {
		ret = -ERESTARTNOHAND;
		goto out;
	}

	restart = &current->restart_block;
	restart->fn = hrtimer_nanosleep_restart;
	restart->nanosleep.clockid = t.timer.base->clockid;
	restart->nanosleep.expires = hrtimer_get_expires_tv64(&t.timer);
out:
	destroy_hrtimer_on_stack(&t.timer);
	return ret;
}

#if !defined(CONFIG_64BIT_TIME) || defined(CONFIG_64BIT)

SYSCALL_DEFINE2(nanosleep, struct __kernel_timespec __user *, rqtp,
		struct __kernel_timespec __user *, rmtp)
{
	struct timespec64 tu;

	if (get_timespec64(&tu, rqtp))
		return -EFAULT;

	if (!timespec64_valid(&tu))
		return -EINVAL;

	current->restart_block.nanosleep.type = rmtp ? TT_NATIVE : TT_NONE;
	current->restart_block.nanosleep.rmtp = rmtp;
	return hrtimer_nanosleep(&tu, HRTIMER_MODE_REL, CLOCK_MONOTONIC);
}

#endif

#ifdef CONFIG_COMPAT_32BIT_TIME

COMPAT_SYSCALL_DEFINE2(nanosleep, struct compat_timespec __user *, rqtp,
		       struct compat_timespec __user *, rmtp)
{
	struct timespec64 tu;

	if (compat_get_timespec64(&tu, rqtp))
		return -EFAULT;

	if (!timespec64_valid(&tu))
		return -EINVAL;

	current->restart_block.nanosleep.type = rmtp ? TT_COMPAT : TT_NONE;
	current->restart_block.nanosleep.compat_rmtp = rmtp;
	return hrtimer_nanosleep(&tu, HRTIMER_MODE_REL, CLOCK_MONOTONIC);
}
#endif

#ifdef CONFIG_PREEMPT_RT_FULL
/*
 * Sleep for 1 ms in hope whoever holds what we want will let it go.
 */
void cpu_chill(void)
{
	unsigned int freeze_flag = current->flags & PF_NOFREEZE;
	struct task_struct *self = current;
	ktime_t chill_time;

	raw_spin_lock_irq(&self->pi_lock);
	self->saved_state = self->state;
	__set_current_state_no_track(TASK_UNINTERRUPTIBLE);
	raw_spin_unlock_irq(&self->pi_lock);

	chill_time = ktime_set(0, NSEC_PER_MSEC);

	current->flags |= PF_NOFREEZE;
	sleeping_lock_inc();
	schedule_hrtimeout(&chill_time, HRTIMER_MODE_REL_HARD);
	sleeping_lock_dec();
	if (!freeze_flag)
		current->flags &= ~PF_NOFREEZE;

	raw_spin_lock_irq(&self->pi_lock);
	__set_current_state_no_track(self->saved_state);
	self->saved_state = TASK_RUNNING;
	raw_spin_unlock_irq(&self->pi_lock);
}
EXPORT_SYMBOL(cpu_chill);
#endif

/*
 * Functions related to boot-time initialization:
 */
int hrtimers_prepare_cpu(unsigned int cpu)
{
	struct hrtimer_cpu_base *cpu_base = &per_cpu(hrtimer_bases, cpu);
	int i;

	for (i = 0; i < HRTIMER_MAX_CLOCK_BASES; i++) {
		cpu_base->clock_base[i].cpu_base = cpu_base;
		timerqueue_init_head(&cpu_base->clock_base[i].active);
	}

	cpu_base->cpu = cpu;
	cpu_base->active_bases = 0;
	cpu_base->hres_active = 0;
	cpu_base->hang_detected = 0;
	cpu_base->next_timer = NULL;
	cpu_base->softirq_next_timer = NULL;
	cpu_base->expires_next = KTIME_MAX;
	cpu_base->softirq_expires_next = KTIME_MAX;
<<<<<<< HEAD
#ifdef CONFIG_PREEMPT_RT_BASE
	init_waitqueue_head(&cpu_base->wait);
#endif
=======
	spin_lock_init(&cpu_base->softirq_expiry_lock);
>>>>>>> da40ae45
	return 0;
}

#ifdef CONFIG_HOTPLUG_CPU

static void migrate_hrtimer_list(struct hrtimer_clock_base *old_base,
				struct hrtimer_clock_base *new_base)
{
	struct hrtimer *timer;
	struct timerqueue_node *node;

	while ((node = timerqueue_getnext(&old_base->active))) {
		timer = container_of(node, struct hrtimer, node);
		BUG_ON(hrtimer_callback_running(timer));
		debug_deactivate(timer);

		/*
		 * Mark it as ENQUEUED not INACTIVE otherwise the
		 * timer could be seen as !active and just vanish away
		 * under us on another CPU
		 */
		__remove_hrtimer(timer, old_base, HRTIMER_STATE_ENQUEUED, 0);
		timer->base = new_base;
		/*
		 * Enqueue the timers on the new cpu. This does not
		 * reprogram the event device in case the timer
		 * expires before the earliest on this CPU, but we run
		 * hrtimer_interrupt after we migrated everything to
		 * sort out already expired timers and reprogram the
		 * event device.
		 */
		enqueue_hrtimer(timer, new_base, HRTIMER_MODE_ABS);
	}
}

int hrtimers_dead_cpu(unsigned int scpu)
{
	struct hrtimer_cpu_base *old_base, *new_base;
	int i;

	BUG_ON(cpu_online(scpu));
	tick_cancel_sched_timer(scpu);

	/*
	 * this BH disable ensures that raise_softirq_irqoff() does
	 * not wakeup ksoftirqd (and acquire the pi-lock) while
	 * holding the cpu_base lock
	 */
	local_bh_disable();
	local_irq_disable();
	old_base = &per_cpu(hrtimer_bases, scpu);
	new_base = this_cpu_ptr(&hrtimer_bases);
	/*
	 * The caller is globally serialized and nobody else
	 * takes two locks at once, deadlock is not possible.
	 */
	raw_spin_lock(&new_base->lock);
	raw_spin_lock_nested(&old_base->lock, SINGLE_DEPTH_NESTING);

	for (i = 0; i < HRTIMER_MAX_CLOCK_BASES; i++) {
		migrate_hrtimer_list(&old_base->clock_base[i],
				     &new_base->clock_base[i]);
	}

	/*
	 * The migration might have changed the first expiring softirq
	 * timer on this CPU. Update it.
	 */
	hrtimer_update_softirq_timer(new_base, false);

	raw_spin_unlock(&old_base->lock);
	raw_spin_unlock(&new_base->lock);

	/* Check, if we got expired work to do */
	__hrtimer_peek_ahead_timers();
	local_irq_enable();
	local_bh_enable();
	return 0;
}

#endif /* CONFIG_HOTPLUG_CPU */

void __init hrtimers_init(void)
{
	hrtimers_prepare_cpu(smp_processor_id());
	open_softirq(HRTIMER_SOFTIRQ, hrtimer_run_softirq);
}

/**
 * schedule_hrtimeout_range_clock - sleep until timeout
 * @expires:	timeout value (ktime_t)
 * @delta:	slack in expires timeout (ktime_t)
 * @mode:	timer mode
 * @clock_id:	timer clock to be used
 */
int __sched
schedule_hrtimeout_range_clock(ktime_t *expires, u64 delta,
			       const enum hrtimer_mode mode, clockid_t clock_id)
{
	struct hrtimer_sleeper t;

	/*
	 * Optimize when a zero timeout value is given. It does not
	 * matter whether this is an absolute or a relative time.
	 */
	if (expires && *expires == 0) {
		__set_current_state(TASK_RUNNING);
		return 0;
	}

	/*
	 * A NULL parameter means "infinite"
	 */
	if (!expires) {
		schedule();
		return -EINTR;
	}

	hrtimer_init_sleeper_on_stack(&t, clock_id, mode, current);
	hrtimer_set_expires_range_ns(&t.timer, *expires, delta);

	hrtimer_start_expires(&t.timer, mode);

	if (likely(t.task))
		schedule();

	hrtimer_cancel(&t.timer);
	destroy_hrtimer_on_stack(&t.timer);

	__set_current_state(TASK_RUNNING);

	return !t.task ? 0 : -EINTR;
}

/**
 * schedule_hrtimeout_range - sleep until timeout
 * @expires:	timeout value (ktime_t)
 * @delta:	slack in expires timeout (ktime_t)
 * @mode:	timer mode
 *
 * Make the current task sleep until the given expiry time has
 * elapsed. The routine will return immediately unless
 * the current task state has been set (see set_current_state()).
 *
 * The @delta argument gives the kernel the freedom to schedule the
 * actual wakeup to a time that is both power and performance friendly.
 * The kernel give the normal best effort behavior for "@expires+@delta",
 * but may decide to fire the timer earlier, but no earlier than @expires.
 *
 * You can set the task state as follows -
 *
 * %TASK_UNINTERRUPTIBLE - at least @timeout time is guaranteed to
 * pass before the routine returns unless the current task is explicitly
 * woken up, (e.g. by wake_up_process()).
 *
 * %TASK_INTERRUPTIBLE - the routine may return early if a signal is
 * delivered to the current task or the current task is explicitly woken
 * up.
 *
 * The current task state is guaranteed to be TASK_RUNNING when this
 * routine returns.
 *
 * Returns 0 when the timer has expired. If the task was woken before the
 * timer expired by a signal (only possible in state TASK_INTERRUPTIBLE) or
 * by an explicit wakeup, it returns -EINTR.
 */
int __sched schedule_hrtimeout_range(ktime_t *expires, u64 delta,
				     const enum hrtimer_mode mode)
{
	return schedule_hrtimeout_range_clock(expires, delta, mode,
					      CLOCK_MONOTONIC);
}
EXPORT_SYMBOL_GPL(schedule_hrtimeout_range);

/**
 * schedule_hrtimeout - sleep until timeout
 * @expires:	timeout value (ktime_t)
 * @mode:	timer mode
 *
 * Make the current task sleep until the given expiry time has
 * elapsed. The routine will return immediately unless
 * the current task state has been set (see set_current_state()).
 *
 * You can set the task state as follows -
 *
 * %TASK_UNINTERRUPTIBLE - at least @timeout time is guaranteed to
 * pass before the routine returns unless the current task is explicitly
 * woken up, (e.g. by wake_up_process()).
 *
 * %TASK_INTERRUPTIBLE - the routine may return early if a signal is
 * delivered to the current task or the current task is explicitly woken
 * up.
 *
 * The current task state is guaranteed to be TASK_RUNNING when this
 * routine returns.
 *
 * Returns 0 when the timer has expired. If the task was woken before the
 * timer expired by a signal (only possible in state TASK_INTERRUPTIBLE) or
 * by an explicit wakeup, it returns -EINTR.
 */
int __sched schedule_hrtimeout(ktime_t *expires,
			       const enum hrtimer_mode mode)
{
	return schedule_hrtimeout_range(expires, 0, mode);
}
EXPORT_SYMBOL_GPL(schedule_hrtimeout);<|MERGE_RESOLUTION|>--- conflicted
+++ resolved
@@ -963,35 +963,6 @@
 }
 EXPORT_SYMBOL_GPL(hrtimer_forward);
 
-<<<<<<< HEAD
-#ifdef CONFIG_PREEMPT_RT_BASE
-# define wake_up_timer_waiters(b)	wake_up(&(b)->wait)
-
-/**
- * hrtimer_wait_for_timer - Wait for a running timer
- *
- * @timer:	timer to wait for
- *
- * The function waits in case the timers callback function is
- * currently executed on the waitqueue of the timer base. The
- * waitqueue is woken up after the timer callback function has
- * finished execution.
- */
-void hrtimer_wait_for_timer(const struct hrtimer *timer)
-{
-	struct hrtimer_clock_base *base = timer->base;
-
-	if (base && base->cpu_base &&
-	    base->index >= HRTIMER_BASE_MONOTONIC_SOFT)
-		wait_event(base->cpu_base->wait,
-				!(hrtimer_callback_running(timer)));
-}
-
-#else
-# define wake_up_timer_waiters(b)	do { } while (0)
-#endif
-
-=======
 void hrtimer_grab_expiry_lock(const struct hrtimer *timer)
 {
 	struct hrtimer_clock_base *base = timer->base;
@@ -1002,7 +973,6 @@
 	}
 }
 
->>>>>>> da40ae45
 /*
  * enqueue_hrtimer - internal function to (re)start a timer
  *
@@ -1237,11 +1207,7 @@
 
 		if (ret >= 0)
 			return ret;
-<<<<<<< HEAD
-		hrtimer_wait_for_timer(timer);
-=======
 		hrtimer_grab_expiry_lock(timer);
->>>>>>> da40ae45
 	}
 }
 EXPORT_SYMBOL_GPL(hrtimer_cancel);
@@ -1555,11 +1521,7 @@
 	hrtimer_update_softirq_timer(cpu_base, true);
 
 	raw_spin_unlock_irqrestore(&cpu_base->lock, flags);
-<<<<<<< HEAD
-	wake_up_timer_waiters(cpu_base);
-=======
 	spin_unlock(&cpu_base->softirq_expiry_lock);
->>>>>>> da40ae45
 }
 
 #ifdef CONFIG_HIGH_RES_TIMERS
@@ -1969,13 +1931,7 @@
 	cpu_base->softirq_next_timer = NULL;
 	cpu_base->expires_next = KTIME_MAX;
 	cpu_base->softirq_expires_next = KTIME_MAX;
-<<<<<<< HEAD
-#ifdef CONFIG_PREEMPT_RT_BASE
-	init_waitqueue_head(&cpu_base->wait);
-#endif
-=======
 	spin_lock_init(&cpu_base->softirq_expiry_lock);
->>>>>>> da40ae45
 	return 0;
 }
 
