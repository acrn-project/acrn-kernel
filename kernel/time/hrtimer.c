/*
 *  linux/kernel/hrtimer.c
 *
 *  Copyright(C) 2005-2006, Thomas Gleixner <tglx@linutronix.de>
 *  Copyright(C) 2005-2007, Red Hat, Inc., Ingo Molnar
 *  Copyright(C) 2006-2007  Timesys Corp., Thomas Gleixner
 *
 *  High-resolution kernel timers
 *
 *  In contrast to the low-resolution timeout API implemented in
 *  kernel/timer.c, hrtimers provide finer resolution and accuracy
 *  depending on system configuration and capabilities.
 *
 *  These timers are currently used for:
 *   - itimers
 *   - POSIX timers
 *   - nanosleep
 *   - precise in-kernel timing
 *
 *  Started by: Thomas Gleixner and Ingo Molnar
 *
 *  Credits:
 *	based on kernel/timer.c
 *
 *	Help, testing, suggestions, bugfixes, improvements were
 *	provided by:
 *
 *	George Anzinger, Andrew Morton, Steven Rostedt, Roman Zippel
 *	et. al.
 *
 *  For licencing details see kernel-base/COPYING
 */

#include <linux/cpu.h>
#include <linux/export.h>
#include <linux/percpu.h>
#include <linux/hrtimer.h>
#include <linux/notifier.h>
#include <linux/syscalls.h>
#include <linux/interrupt.h>
#include <linux/tick.h>
#include <linux/seq_file.h>
#include <linux/err.h>
#include <linux/debugobjects.h>
#include <linux/sched/signal.h>
#include <linux/sched/sysctl.h>
#include <linux/sched/rt.h>
#include <linux/sched/deadline.h>
#include <linux/sched/nohz.h>
#include <linux/sched/debug.h>
#include <linux/timer.h>
#include <linux/freezer.h>
#include <linux/compat.h>

#include <linux/uaccess.h>

#include <trace/events/timer.h>

#include "tick-internal.h"

/*
 * Masks for selecting the soft and hard context timers from
 * cpu_base->active
 */
#define MASK_SHIFT		(HRTIMER_BASE_MONOTONIC_SOFT)
#define HRTIMER_ACTIVE_HARD	((1U << MASK_SHIFT) - 1)
#define HRTIMER_ACTIVE_SOFT	(HRTIMER_ACTIVE_HARD << MASK_SHIFT)
#define HRTIMER_ACTIVE_ALL	(HRTIMER_ACTIVE_SOFT | HRTIMER_ACTIVE_HARD)

/*
 * The timer bases:
 *
 * There are more clockids than hrtimer bases. Thus, we index
 * into the timer bases by the hrtimer_base_type enum. When trying
 * to reach a base using a clockid, hrtimer_clockid_to_base()
 * is used to convert from clockid to the proper hrtimer_base_type.
 */
DEFINE_PER_CPU(struct hrtimer_cpu_base, hrtimer_bases) =
{
	.lock = __RAW_SPIN_LOCK_UNLOCKED(hrtimer_bases.lock),
	.clock_base =
	{
		{
			.index = HRTIMER_BASE_MONOTONIC,
			.clockid = CLOCK_MONOTONIC,
			.get_time = &ktime_get,
		},
		{
			.index = HRTIMER_BASE_REALTIME,
			.clockid = CLOCK_REALTIME,
			.get_time = &ktime_get_real,
		},
		{
			.index = HRTIMER_BASE_BOOTTIME,
			.clockid = CLOCK_BOOTTIME,
			.get_time = &ktime_get_boottime,
		},
		{
			.index = HRTIMER_BASE_TAI,
			.clockid = CLOCK_TAI,
			.get_time = &ktime_get_clocktai,
		},
		{
			.index = HRTIMER_BASE_MONOTONIC_SOFT,
			.clockid = CLOCK_MONOTONIC,
			.get_time = &ktime_get,
		},
		{
			.index = HRTIMER_BASE_REALTIME_SOFT,
			.clockid = CLOCK_REALTIME,
			.get_time = &ktime_get_real,
		},
		{
			.index = HRTIMER_BASE_BOOTTIME_SOFT,
			.clockid = CLOCK_BOOTTIME,
			.get_time = &ktime_get_boottime,
		},
		{
			.index = HRTIMER_BASE_TAI_SOFT,
			.clockid = CLOCK_TAI,
			.get_time = &ktime_get_clocktai,
		},
	}
};

static const int hrtimer_clock_to_base_table[MAX_CLOCKS] = {
	/* Make sure we catch unsupported clockids */
	[0 ... MAX_CLOCKS - 1]	= HRTIMER_MAX_CLOCK_BASES,

	[CLOCK_REALTIME]	= HRTIMER_BASE_REALTIME,
	[CLOCK_MONOTONIC]	= HRTIMER_BASE_MONOTONIC,
	[CLOCK_BOOTTIME]	= HRTIMER_BASE_BOOTTIME,
	[CLOCK_TAI]		= HRTIMER_BASE_TAI,
};

/*
 * Functions and macros which are different for UP/SMP systems are kept in a
 * single place
 */
#ifdef CONFIG_SMP

/*
 * We require the migration_base for lock_hrtimer_base()/switch_hrtimer_base()
 * such that hrtimer_callback_running() can unconditionally dereference
 * timer->base->cpu_base
 */
static struct hrtimer_cpu_base migration_cpu_base = {
	.clock_base = { { .cpu_base = &migration_cpu_base, }, },
};

#define migration_base	migration_cpu_base.clock_base[0]

/*
 * We are using hashed locking: holding per_cpu(hrtimer_bases)[n].lock
 * means that all timers which are tied to this base via timer->base are
 * locked, and the base itself is locked too.
 *
 * So __run_timers/migrate_timers can safely modify all timers which could
 * be found on the lists/queues.
 *
 * When the timer's base is locked, and the timer removed from list, it is
 * possible to set timer->base = &migration_base and drop the lock: the timer
 * remains locked.
 */
static
struct hrtimer_clock_base *lock_hrtimer_base(const struct hrtimer *timer,
					     unsigned long *flags)
{
	struct hrtimer_clock_base *base;

	for (;;) {
		base = timer->base;
		if (likely(base != &migration_base)) {
			raw_spin_lock_irqsave(&base->cpu_base->lock, *flags);
			if (likely(base == timer->base))
				return base;
			/* The timer has migrated to another CPU: */
			raw_spin_unlock_irqrestore(&base->cpu_base->lock, *flags);
		}
		cpu_relax();
	}
}

/*
 * We do not migrate the timer when it is expiring before the next
 * event on the target cpu. When high resolution is enabled, we cannot
 * reprogram the target cpu hardware and we would cause it to fire
 * late. To keep it simple, we handle the high resolution enabled and
 * disabled case similar.
 *
 * Called with cpu_base->lock of target cpu held.
 */
static int
hrtimer_check_target(struct hrtimer *timer, struct hrtimer_clock_base *new_base)
{
	ktime_t expires;

	expires = ktime_sub(hrtimer_get_expires(timer), new_base->offset);
	return expires < new_base->cpu_base->expires_next;
}

static inline
struct hrtimer_cpu_base *get_target_base(struct hrtimer_cpu_base *base,
					 int pinned)
{
#if defined(CONFIG_SMP) && defined(CONFIG_NO_HZ_COMMON)
	if (static_branch_likely(&timers_migration_enabled) && !pinned)
		return &per_cpu(hrtimer_bases, get_nohz_timer_target());
#endif
	return base;
}

/*
 * We switch the timer base to a power-optimized selected CPU target,
 * if:
 *	- NO_HZ_COMMON is enabled
 *	- timer migration is enabled
 *	- the timer callback is not running
 *	- the timer is not the first expiring timer on the new target
 *
 * If one of the above requirements is not fulfilled we move the timer
 * to the current CPU or leave it on the previously assigned CPU if
 * the timer callback is currently running.
 */
static inline struct hrtimer_clock_base *
switch_hrtimer_base(struct hrtimer *timer, struct hrtimer_clock_base *base,
		    int pinned)
{
	struct hrtimer_cpu_base *new_cpu_base, *this_cpu_base;
	struct hrtimer_clock_base *new_base;
	int basenum = base->index;

	this_cpu_base = this_cpu_ptr(&hrtimer_bases);
	new_cpu_base = get_target_base(this_cpu_base, pinned);
again:
	new_base = &new_cpu_base->clock_base[basenum];

	if (base != new_base) {
		/*
		 * We are trying to move timer to new_base.
		 * However we can't change timer's base while it is running,
		 * so we keep it on the same CPU. No hassle vs. reprogramming
		 * the event source in the high resolution case. The softirq
		 * code will take care of this when the timer function has
		 * completed. There is no conflict as we hold the lock until
		 * the timer is enqueued.
		 */
		if (unlikely(hrtimer_callback_running(timer)))
			return base;

		/* See the comment in lock_hrtimer_base() */
		timer->base = &migration_base;
		raw_spin_unlock(&base->cpu_base->lock);
		raw_spin_lock(&new_base->cpu_base->lock);

		if (new_cpu_base != this_cpu_base &&
		    hrtimer_check_target(timer, new_base)) {
			raw_spin_unlock(&new_base->cpu_base->lock);
			raw_spin_lock(&base->cpu_base->lock);
			new_cpu_base = this_cpu_base;
			timer->base = base;
			goto again;
		}
		timer->base = new_base;
	} else {
		if (new_cpu_base != this_cpu_base &&
		    hrtimer_check_target(timer, new_base)) {
			new_cpu_base = this_cpu_base;
			goto again;
		}
	}
	return new_base;
}

#else /* CONFIG_SMP */

static inline struct hrtimer_clock_base *
lock_hrtimer_base(const struct hrtimer *timer, unsigned long *flags)
{
	struct hrtimer_clock_base *base = timer->base;

	raw_spin_lock_irqsave(&base->cpu_base->lock, *flags);

	return base;
}

# define switch_hrtimer_base(t, b, p)	(b)

#endif	/* !CONFIG_SMP */

/*
 * Functions for the union type storage format of ktime_t which are
 * too large for inlining:
 */
#if BITS_PER_LONG < 64
/*
 * Divide a ktime value by a nanosecond value
 */
s64 __ktime_divns(const ktime_t kt, s64 div)
{
	int sft = 0;
	s64 dclc;
	u64 tmp;

	dclc = ktime_to_ns(kt);
	tmp = dclc < 0 ? -dclc : dclc;

	/* Make sure the divisor is less than 2^32: */
	while (div >> 32) {
		sft++;
		div >>= 1;
	}
	tmp >>= sft;
	do_div(tmp, (unsigned long) div);
	return dclc < 0 ? -tmp : tmp;
}
EXPORT_SYMBOL_GPL(__ktime_divns);
#endif /* BITS_PER_LONG >= 64 */

/*
 * Add two ktime values and do a safety check for overflow:
 */
ktime_t ktime_add_safe(const ktime_t lhs, const ktime_t rhs)
{
	ktime_t res = ktime_add_unsafe(lhs, rhs);

	/*
	 * We use KTIME_SEC_MAX here, the maximum timeout which we can
	 * return to user space in a timespec:
	 */
	if (res < 0 || res < lhs || res < rhs)
		res = ktime_set(KTIME_SEC_MAX, 0);

	return res;
}

EXPORT_SYMBOL_GPL(ktime_add_safe);

#ifdef CONFIG_DEBUG_OBJECTS_TIMERS

static struct debug_obj_descr hrtimer_debug_descr;

static void *hrtimer_debug_hint(void *addr)
{
	return ((struct hrtimer *) addr)->function;
}

/*
 * fixup_init is called when:
 * - an active object is initialized
 */
static bool hrtimer_fixup_init(void *addr, enum debug_obj_state state)
{
	struct hrtimer *timer = addr;

	switch (state) {
	case ODEBUG_STATE_ACTIVE:
		hrtimer_cancel(timer);
		debug_object_init(timer, &hrtimer_debug_descr);
		return true;
	default:
		return false;
	}
}

/*
 * fixup_activate is called when:
 * - an active object is activated
 * - an unknown non-static object is activated
 */
static bool hrtimer_fixup_activate(void *addr, enum debug_obj_state state)
{
	switch (state) {
	case ODEBUG_STATE_ACTIVE:
		WARN_ON(1);

	default:
		return false;
	}
}

/*
 * fixup_free is called when:
 * - an active object is freed
 */
static bool hrtimer_fixup_free(void *addr, enum debug_obj_state state)
{
	struct hrtimer *timer = addr;

	switch (state) {
	case ODEBUG_STATE_ACTIVE:
		hrtimer_cancel(timer);
		debug_object_free(timer, &hrtimer_debug_descr);
		return true;
	default:
		return false;
	}
}

static struct debug_obj_descr hrtimer_debug_descr = {
	.name		= "hrtimer",
	.debug_hint	= hrtimer_debug_hint,
	.fixup_init	= hrtimer_fixup_init,
	.fixup_activate	= hrtimer_fixup_activate,
	.fixup_free	= hrtimer_fixup_free,
};

static inline void debug_hrtimer_init(struct hrtimer *timer)
{
	debug_object_init(timer, &hrtimer_debug_descr);
}

static inline void debug_hrtimer_activate(struct hrtimer *timer,
					  enum hrtimer_mode mode)
{
	debug_object_activate(timer, &hrtimer_debug_descr);
}

static inline void debug_hrtimer_deactivate(struct hrtimer *timer)
{
	debug_object_deactivate(timer, &hrtimer_debug_descr);
}

static inline void debug_hrtimer_free(struct hrtimer *timer)
{
	debug_object_free(timer, &hrtimer_debug_descr);
}

static void __hrtimer_init(struct hrtimer *timer, clockid_t clock_id,
			   enum hrtimer_mode mode);

void hrtimer_init_on_stack(struct hrtimer *timer, clockid_t clock_id,
			   enum hrtimer_mode mode)
{
	debug_object_init_on_stack(timer, &hrtimer_debug_descr);
	__hrtimer_init(timer, clock_id, mode);
}
EXPORT_SYMBOL_GPL(hrtimer_init_on_stack);

void destroy_hrtimer_on_stack(struct hrtimer *timer)
{
	debug_object_free(timer, &hrtimer_debug_descr);
}
EXPORT_SYMBOL_GPL(destroy_hrtimer_on_stack);

#else

static inline void debug_hrtimer_init(struct hrtimer *timer) { }
static inline void debug_hrtimer_activate(struct hrtimer *timer,
					  enum hrtimer_mode mode) { }
static inline void debug_hrtimer_deactivate(struct hrtimer *timer) { }
#endif

static inline void
debug_init(struct hrtimer *timer, clockid_t clockid,
	   enum hrtimer_mode mode)
{
	debug_hrtimer_init(timer);
	trace_hrtimer_init(timer, clockid, mode);
}

static inline void debug_activate(struct hrtimer *timer,
				  enum hrtimer_mode mode)
{
	debug_hrtimer_activate(timer, mode);
	trace_hrtimer_start(timer, mode);
}

static inline void debug_deactivate(struct hrtimer *timer)
{
	debug_hrtimer_deactivate(timer);
	trace_hrtimer_cancel(timer);
}

static struct hrtimer_clock_base *
__next_base(struct hrtimer_cpu_base *cpu_base, unsigned int *active)
{
	unsigned int idx;

	if (!*active)
		return NULL;

	idx = __ffs(*active);
	*active &= ~(1U << idx);

	return &cpu_base->clock_base[idx];
}

#define for_each_active_base(base, cpu_base, active)	\
	while ((base = __next_base((cpu_base), &(active))))

static ktime_t __hrtimer_next_event_base(struct hrtimer_cpu_base *cpu_base,
					 const struct hrtimer *exclude,
					 unsigned int active,
					 ktime_t expires_next)
{
	struct hrtimer_clock_base *base;
	ktime_t expires;

	for_each_active_base(base, cpu_base, active) {
		struct timerqueue_node *next;
		struct hrtimer *timer;

		next = timerqueue_getnext(&base->active);
		timer = container_of(next, struct hrtimer, node);
		if (timer == exclude) {
			/* Get to the next timer in the queue. */
			next = timerqueue_iterate_next(next);
			if (!next)
				continue;

			timer = container_of(next, struct hrtimer, node);
		}
		expires = ktime_sub(hrtimer_get_expires(timer), base->offset);
		if (expires < expires_next) {
			expires_next = expires;

			/* Skip cpu_base update if a timer is being excluded. */
			if (exclude)
				continue;

			if (timer->is_soft)
				cpu_base->softirq_next_timer = timer;
			else
				cpu_base->next_timer = timer;
		}
	}
	/*
	 * clock_was_set() might have changed base->offset of any of
	 * the clock bases so the result might be negative. Fix it up
	 * to prevent a false positive in clockevents_program_event().
	 */
	if (expires_next < 0)
		expires_next = 0;
	return expires_next;
}

/*
 * Recomputes cpu_base::*next_timer and returns the earliest expires_next but
 * does not set cpu_base::*expires_next, that is done by hrtimer_reprogram.
 *
 * When a softirq is pending, we can ignore the HRTIMER_ACTIVE_SOFT bases,
 * those timers will get run whenever the softirq gets handled, at the end of
 * hrtimer_run_softirq(), hrtimer_update_softirq_timer() will re-add these bases.
 *
 * Therefore softirq values are those from the HRTIMER_ACTIVE_SOFT clock bases.
 * The !softirq values are the minima across HRTIMER_ACTIVE_ALL, unless an actual
 * softirq is pending, in which case they're the minima of HRTIMER_ACTIVE_HARD.
 *
 * @active_mask must be one of:
 *  - HRTIMER_ACTIVE_ALL,
 *  - HRTIMER_ACTIVE_SOFT, or
 *  - HRTIMER_ACTIVE_HARD.
 */
static ktime_t
__hrtimer_get_next_event(struct hrtimer_cpu_base *cpu_base, unsigned int active_mask)
{
	unsigned int active;
	struct hrtimer *next_timer = NULL;
	ktime_t expires_next = KTIME_MAX;

	if (!cpu_base->softirq_activated && (active_mask & HRTIMER_ACTIVE_SOFT)) {
		active = cpu_base->active_bases & HRTIMER_ACTIVE_SOFT;
		cpu_base->softirq_next_timer = NULL;
		expires_next = __hrtimer_next_event_base(cpu_base, NULL,
							 active, KTIME_MAX);

		next_timer = cpu_base->softirq_next_timer;
	}

	if (active_mask & HRTIMER_ACTIVE_HARD) {
		active = cpu_base->active_bases & HRTIMER_ACTIVE_HARD;
		cpu_base->next_timer = next_timer;
		expires_next = __hrtimer_next_event_base(cpu_base, NULL, active,
							 expires_next);
	}

	return expires_next;
}

static inline ktime_t hrtimer_update_base(struct hrtimer_cpu_base *base)
{
	ktime_t *offs_real = &base->clock_base[HRTIMER_BASE_REALTIME].offset;
	ktime_t *offs_boot = &base->clock_base[HRTIMER_BASE_BOOTTIME].offset;
	ktime_t *offs_tai = &base->clock_base[HRTIMER_BASE_TAI].offset;

	ktime_t now = ktime_get_update_offsets_now(&base->clock_was_set_seq,
					    offs_real, offs_boot, offs_tai);

	base->clock_base[HRTIMER_BASE_REALTIME_SOFT].offset = *offs_real;
	base->clock_base[HRTIMER_BASE_BOOTTIME_SOFT].offset = *offs_boot;
	base->clock_base[HRTIMER_BASE_TAI_SOFT].offset = *offs_tai;

	return now;
}

/*
 * Is the high resolution mode active ?
 */
static inline int __hrtimer_hres_active(struct hrtimer_cpu_base *cpu_base)
{
	return IS_ENABLED(CONFIG_HIGH_RES_TIMERS) ?
		cpu_base->hres_active : 0;
}

static inline int hrtimer_hres_active(void)
{
	return __hrtimer_hres_active(this_cpu_ptr(&hrtimer_bases));
}

/*
 * Reprogram the event source with checking both queues for the
 * next event
 * Called with interrupts disabled and base->lock held
 */
static void
hrtimer_force_reprogram(struct hrtimer_cpu_base *cpu_base, int skip_equal)
{
	ktime_t expires_next;

	/*
	 * Find the current next expiration time.
	 */
	expires_next = __hrtimer_get_next_event(cpu_base, HRTIMER_ACTIVE_ALL);

	if (cpu_base->next_timer && cpu_base->next_timer->is_soft) {
		/*
		 * When the softirq is activated, hrtimer has to be
		 * programmed with the first hard hrtimer because soft
		 * timer interrupt could occur too late.
		 */
		if (cpu_base->softirq_activated)
			expires_next = __hrtimer_get_next_event(cpu_base,
								HRTIMER_ACTIVE_HARD);
		else
			cpu_base->softirq_expires_next = expires_next;
	}

	if (skip_equal && expires_next == cpu_base->expires_next)
		return;

	cpu_base->expires_next = expires_next;

	/*
	 * If hres is not active, hardware does not have to be
	 * reprogrammed yet.
	 *
	 * If a hang was detected in the last timer interrupt then we
	 * leave the hang delay active in the hardware. We want the
	 * system to make progress. That also prevents the following
	 * scenario:
	 * T1 expires 50ms from now
	 * T2 expires 5s from now
	 *
	 * T1 is removed, so this code is called and would reprogram
	 * the hardware to 5s from now. Any hrtimer_start after that
	 * will not reprogram the hardware due to hang_detected being
	 * set. So we'd effectivly block all timers until the T2 event
	 * fires.
	 */
	if (!__hrtimer_hres_active(cpu_base) || cpu_base->hang_detected)
		return;

	tick_program_event(cpu_base->expires_next, 1);
}

/* High resolution timer related functions */
#ifdef CONFIG_HIGH_RES_TIMERS

/*
 * High resolution timer enabled ?
 */
static bool hrtimer_hres_enabled __read_mostly  = true;
unsigned int hrtimer_resolution __read_mostly = LOW_RES_NSEC;
EXPORT_SYMBOL_GPL(hrtimer_resolution);

/*
 * Enable / Disable high resolution mode
 */
static int __init setup_hrtimer_hres(char *str)
{
	return (kstrtobool(str, &hrtimer_hres_enabled) == 0);
}

__setup("highres=", setup_hrtimer_hres);

/*
 * hrtimer_high_res_enabled - query, if the highres mode is enabled
 */
static inline int hrtimer_is_hres_enabled(void)
{
	return hrtimer_hres_enabled;
}

/*
 * Retrigger next event is called after clock was set
 *
 * Called with interrupts disabled via on_each_cpu()
 */
static void retrigger_next_event(void *arg)
{
	struct hrtimer_cpu_base *base = this_cpu_ptr(&hrtimer_bases);

	if (!__hrtimer_hres_active(base))
		return;

	raw_spin_lock(&base->lock);
	hrtimer_update_base(base);
	hrtimer_force_reprogram(base, 0);
	raw_spin_unlock(&base->lock);
}

/*
 * Switch to high resolution mode
 */
static void hrtimer_switch_to_hres(void)
{
	struct hrtimer_cpu_base *base = this_cpu_ptr(&hrtimer_bases);

	if (tick_init_highres()) {
		pr_warn("Could not switch to high resolution mode on CPU %u\n",
			base->cpu);
		return;
	}
	base->hres_active = 1;
	hrtimer_resolution = HIGH_RES_NSEC;

	tick_setup_sched_timer();
	/* "Retrigger" the interrupt to get things going */
	retrigger_next_event(NULL);
}

#ifdef CONFIG_PREEMPT_RT_FULL

static struct swork_event clock_set_delay_work;

static void run_clock_set_delay(struct swork_event *event)
{
	clock_was_set();
}

void clock_was_set_delayed(void)
{
	swork_queue(&clock_set_delay_work);
}

static __init int create_clock_set_delay_thread(void)
{
	WARN_ON(swork_get());
	INIT_SWORK(&clock_set_delay_work, run_clock_set_delay);
	return 0;
}
early_initcall(create_clock_set_delay_thread);
#else /* PREEMPT_RT_FULL */

static void clock_was_set_work(struct work_struct *work)
{
	clock_was_set();
}

static DECLARE_WORK(hrtimer_work, clock_was_set_work);

/*
 * Called from timekeeping and resume code to reprogram the hrtimer
 * interrupt device on all cpus.
 */
void clock_was_set_delayed(void)
{
	schedule_work(&hrtimer_work);
}
#endif

#else

static inline int hrtimer_is_hres_enabled(void) { return 0; }
static inline void hrtimer_switch_to_hres(void) { }
static inline void retrigger_next_event(void *arg) { }

#endif /* CONFIG_HIGH_RES_TIMERS */

/*
 * When a timer is enqueued and expires earlier than the already enqueued
 * timers, we have to check, whether it expires earlier than the timer for
 * which the clock event device was armed.
 *
 * Called with interrupts disabled and base->cpu_base.lock held
 */
static void hrtimer_reprogram(struct hrtimer *timer, bool reprogram)
{
	struct hrtimer_cpu_base *cpu_base = this_cpu_ptr(&hrtimer_bases);
	struct hrtimer_clock_base *base = timer->base;
	ktime_t expires = ktime_sub(hrtimer_get_expires(timer), base->offset);

	WARN_ON_ONCE(hrtimer_get_expires_tv64(timer) < 0);

	/*
	 * CLOCK_REALTIME timer might be requested with an absolute
	 * expiry time which is less than base->offset. Set it to 0.
	 */
	if (expires < 0)
		expires = 0;

	if (timer->is_soft) {
		/*
		 * soft hrtimer could be started on a remote CPU. In this
		 * case softirq_expires_next needs to be updated on the
		 * remote CPU. The soft hrtimer will not expire before the
		 * first hard hrtimer on the remote CPU -
		 * hrtimer_check_target() prevents this case.
		 */
		struct hrtimer_cpu_base *timer_cpu_base = base->cpu_base;

		if (timer_cpu_base->softirq_activated)
			return;

		if (!ktime_before(expires, timer_cpu_base->softirq_expires_next))
			return;

		timer_cpu_base->softirq_next_timer = timer;
		timer_cpu_base->softirq_expires_next = expires;

		if (!ktime_before(expires, timer_cpu_base->expires_next) ||
		    !reprogram)
			return;
	}

	/*
	 * If the timer is not on the current cpu, we cannot reprogram
	 * the other cpus clock event device.
	 */
	if (base->cpu_base != cpu_base)
		return;

	/*
	 * If the hrtimer interrupt is running, then it will
	 * reevaluate the clock bases and reprogram the clock event
	 * device. The callbacks are always executed in hard interrupt
	 * context so we don't need an extra check for a running
	 * callback.
	 */
	if (cpu_base->in_hrtirq)
		return;

	if (expires >= cpu_base->expires_next)
		return;

	/* Update the pointer to the next expiring timer */
	cpu_base->next_timer = timer;
	cpu_base->expires_next = expires;

	/*
	 * If hres is not active, hardware does not have to be
	 * programmed yet.
	 *
	 * If a hang was detected in the last timer interrupt then we
	 * do not schedule a timer which is earlier than the expiry
	 * which we enforced in the hang detection. We want the system
	 * to make progress.
	 */
	if (!__hrtimer_hres_active(cpu_base) || cpu_base->hang_detected)
		return;

	/*
	 * Program the timer hardware. We enforce the expiry for
	 * events which are already in the past.
	 */
	tick_program_event(expires, 1);
}

/*
 * Clock realtime was set
 *
 * Change the offset of the realtime clock vs. the monotonic
 * clock.
 *
 * We might have to reprogram the high resolution timer interrupt. On
 * SMP we call the architecture specific code to retrigger _all_ high
 * resolution timer interrupts. On UP we just disable interrupts and
 * call the high resolution interrupt code.
 */
void clock_was_set(void)
{
#ifdef CONFIG_HIGH_RES_TIMERS
	/* Retrigger the CPU local events everywhere */
	on_each_cpu(retrigger_next_event, NULL, 1);
#endif
	timerfd_clock_was_set();
}

/*
 * During resume we might have to reprogram the high resolution timer
 * interrupt on all online CPUs.  However, all other CPUs will be
 * stopped with IRQs interrupts disabled so the clock_was_set() call
 * must be deferred.
 */
void hrtimers_resume(void)
{
	lockdep_assert_irqs_disabled();
	/* Retrigger on the local CPU */
	retrigger_next_event(NULL);
	/* And schedule a retrigger for all others */
	clock_was_set_delayed();
}

/*
 * Counterpart to lock_hrtimer_base above:
 */
static inline
void unlock_hrtimer_base(const struct hrtimer *timer, unsigned long *flags)
{
	raw_spin_unlock_irqrestore(&timer->base->cpu_base->lock, *flags);
}

/**
 * hrtimer_forward - forward the timer expiry
 * @timer:	hrtimer to forward
 * @now:	forward past this time
 * @interval:	the interval to forward
 *
 * Forward the timer expiry so it will expire in the future.
 * Returns the number of overruns.
 *
 * Can be safely called from the callback function of @timer. If
 * called from other contexts @timer must neither be enqueued nor
 * running the callback and the caller needs to take care of
 * serialization.
 *
 * Note: This only updates the timer expiry value and does not requeue
 * the timer.
 */
u64 hrtimer_forward(struct hrtimer *timer, ktime_t now, ktime_t interval)
{
	u64 orun = 1;
	ktime_t delta;

	delta = ktime_sub(now, hrtimer_get_expires(timer));

	if (delta < 0)
		return 0;

	if (WARN_ON(timer->state & HRTIMER_STATE_ENQUEUED))
		return 0;

	if (interval < hrtimer_resolution)
		interval = hrtimer_resolution;

	if (unlikely(delta >= interval)) {
		s64 incr = ktime_to_ns(interval);

		orun = ktime_divns(delta, incr);
		hrtimer_add_expires_ns(timer, incr * orun);
		if (hrtimer_get_expires_tv64(timer) > now)
			return orun;
		/*
		 * This (and the ktime_add() below) is the
		 * correction for exact:
		 */
		orun++;
	}
	hrtimer_add_expires(timer, interval);

	return orun;
}
EXPORT_SYMBOL_GPL(hrtimer_forward);

#ifdef CONFIG_PREEMPT_RT_BASE
# define wake_up_timer_waiters(b)	wake_up(&(b)->wait)

/**
 * hrtimer_wait_for_timer - Wait for a running timer
 *
 * @timer:	timer to wait for
 *
 * The function waits in case the timers callback function is
 * currently executed on the waitqueue of the timer base. The
 * waitqueue is woken up after the timer callback function has
 * finished execution.
 */
void hrtimer_wait_for_timer(const struct hrtimer *timer)
{
	struct hrtimer_clock_base *base = timer->base;

	if (base && base->cpu_base &&
	    base->index >= HRTIMER_BASE_MONOTONIC_SOFT)
		wait_event(base->cpu_base->wait,
				!(hrtimer_callback_running(timer)));
}

#else
# define wake_up_timer_waiters(b)	do { } while (0)
#endif

/*
 * enqueue_hrtimer - internal function to (re)start a timer
 *
 * The timer is inserted in expiry order. Insertion into the
 * red black tree is O(log(n)). Must hold the base lock.
 *
 * Returns 1 when the new timer is the leftmost timer in the tree.
 */
static int enqueue_hrtimer(struct hrtimer *timer,
			   struct hrtimer_clock_base *base,
			   enum hrtimer_mode mode)
{
	debug_activate(timer, mode);

	base->cpu_base->active_bases |= 1 << base->index;

	timer->state = HRTIMER_STATE_ENQUEUED;

	return timerqueue_add(&base->active, &timer->node);
}

/*
 * __remove_hrtimer - internal function to remove a timer
 *
 * Caller must hold the base lock.
 *
 * High resolution timer mode reprograms the clock event device when the
 * timer is the one which expires next. The caller can disable this by setting
 * reprogram to zero. This is useful, when the context does a reprogramming
 * anyway (e.g. timer interrupt)
 */
static void __remove_hrtimer(struct hrtimer *timer,
			     struct hrtimer_clock_base *base,
			     u8 newstate, int reprogram)
{
	struct hrtimer_cpu_base *cpu_base = base->cpu_base;
	u8 state = timer->state;

	timer->state = newstate;
	if (!(state & HRTIMER_STATE_ENQUEUED))
		return;

	if (!timerqueue_del(&base->active, &timer->node))
		cpu_base->active_bases &= ~(1 << base->index);

	/*
	 * Note: If reprogram is false we do not update
	 * cpu_base->next_timer. This happens when we remove the first
	 * timer on a remote cpu. No harm as we never dereference
	 * cpu_base->next_timer. So the worst thing what can happen is
	 * an superflous call to hrtimer_force_reprogram() on the
	 * remote cpu later on if the same timer gets enqueued again.
	 */
	if (reprogram && timer == cpu_base->next_timer)
		hrtimer_force_reprogram(cpu_base, 1);
}

/*
 * remove hrtimer, called with base lock held
 */
static inline int
remove_hrtimer(struct hrtimer *timer, struct hrtimer_clock_base *base, bool restart)
{
	if (hrtimer_is_queued(timer)) {
		u8 state = timer->state;
		int reprogram;

		/*
		 * Remove the timer and force reprogramming when high
		 * resolution mode is active and the timer is on the current
		 * CPU. If we remove a timer on another CPU, reprogramming is
		 * skipped. The interrupt event on this CPU is fired and
		 * reprogramming happens in the interrupt handler. This is a
		 * rare case and less expensive than a smp call.
		 */
		debug_deactivate(timer);
		reprogram = base->cpu_base == this_cpu_ptr(&hrtimer_bases);

		if (!restart)
			state = HRTIMER_STATE_INACTIVE;

		__remove_hrtimer(timer, base, state, reprogram);
		return 1;
	}
	return 0;
}

static inline ktime_t hrtimer_update_lowres(struct hrtimer *timer, ktime_t tim,
					    const enum hrtimer_mode mode)
{
#ifdef CONFIG_TIME_LOW_RES
	/*
	 * CONFIG_TIME_LOW_RES indicates that the system has no way to return
	 * granular time values. For relative timers we add hrtimer_resolution
	 * (i.e. one jiffie) to prevent short timeouts.
	 */
	timer->is_rel = mode & HRTIMER_MODE_REL;
	if (timer->is_rel)
		tim = ktime_add_safe(tim, hrtimer_resolution);
#endif
	return tim;
}

static void
hrtimer_update_softirq_timer(struct hrtimer_cpu_base *cpu_base, bool reprogram)
{
	ktime_t expires;

	/*
	 * Find the next SOFT expiration.
	 */
	expires = __hrtimer_get_next_event(cpu_base, HRTIMER_ACTIVE_SOFT);

	/*
	 * reprogramming needs to be triggered, even if the next soft
	 * hrtimer expires at the same time than the next hard
	 * hrtimer. cpu_base->softirq_expires_next needs to be updated!
	 */
	if (expires == KTIME_MAX)
		return;

	/*
	 * cpu_base->*next_timer is recomputed by __hrtimer_get_next_event()
	 * cpu_base->*expires_next is only set by hrtimer_reprogram()
	 */
	hrtimer_reprogram(cpu_base->softirq_next_timer, reprogram);
}

static int __hrtimer_start_range_ns(struct hrtimer *timer, ktime_t tim,
				    u64 delta_ns, const enum hrtimer_mode mode,
				    struct hrtimer_clock_base *base)
{
	struct hrtimer_clock_base *new_base;

	/* Remove an active timer from the queue: */
	remove_hrtimer(timer, base, true);

	if (mode & HRTIMER_MODE_REL)
		tim = ktime_add_safe(tim, base->get_time());

	tim = hrtimer_update_lowres(timer, tim, mode);

	hrtimer_set_expires_range_ns(timer, tim, delta_ns);

	/* Switch the timer base, if necessary: */
	new_base = switch_hrtimer_base(timer, base, mode & HRTIMER_MODE_PINNED);

	return enqueue_hrtimer(timer, new_base, mode);
}

/**
 * hrtimer_start_range_ns - (re)start an hrtimer
 * @timer:	the timer to be added
 * @tim:	expiry time
 * @delta_ns:	"slack" range for the timer
 * @mode:	timer mode: absolute (HRTIMER_MODE_ABS) or
 *		relative (HRTIMER_MODE_REL), and pinned (HRTIMER_MODE_PINNED);
 *		softirq based mode is considered for debug purpose only!
 */
void hrtimer_start_range_ns(struct hrtimer *timer, ktime_t tim,
			    u64 delta_ns, const enum hrtimer_mode mode)
{
	struct hrtimer_clock_base *base;
	unsigned long flags;

	/*
	 * Check whether the HRTIMER_MODE_SOFT bit and hrtimer.is_soft
	 * match.
	 */
#ifndef CONFIG_PREEMPT_RT_BASE
	WARN_ON_ONCE(!(mode & HRTIMER_MODE_SOFT) ^ !timer->is_soft);
#endif

	base = lock_hrtimer_base(timer, &flags);

	if (__hrtimer_start_range_ns(timer, tim, delta_ns, mode, base))
		hrtimer_reprogram(timer, true);

	unlock_hrtimer_base(timer, &flags);
}
EXPORT_SYMBOL_GPL(hrtimer_start_range_ns);

/**
 * hrtimer_try_to_cancel - try to deactivate a timer
 * @timer:	hrtimer to stop
 *
 * Returns:
 *  0 when the timer was not active
 *  1 when the timer was active
 * -1 when the timer is currently executing the callback function and
 *    cannot be stopped
 */
int hrtimer_try_to_cancel(struct hrtimer *timer)
{
	struct hrtimer_clock_base *base;
	unsigned long flags;
	int ret = -1;

	/*
	 * Check lockless first. If the timer is not active (neither
	 * enqueued nor running the callback, nothing to do here.  The
	 * base lock does not serialize against a concurrent enqueue,
	 * so we can avoid taking it.
	 */
	if (!hrtimer_active(timer))
		return 0;

	base = lock_hrtimer_base(timer, &flags);

	if (!hrtimer_callback_running(timer))
		ret = remove_hrtimer(timer, base, false);

	unlock_hrtimer_base(timer, &flags);

	return ret;

}
EXPORT_SYMBOL_GPL(hrtimer_try_to_cancel);

/**
 * hrtimer_cancel - cancel a timer and wait for the handler to finish.
 * @timer:	the timer to be cancelled
 *
 * Returns:
 *  0 when the timer was not active
 *  1 when the timer was active
 */
int hrtimer_cancel(struct hrtimer *timer)
{
	for (;;) {
		int ret = hrtimer_try_to_cancel(timer);

		if (ret >= 0)
			return ret;
		hrtimer_wait_for_timer(timer);
	}
}
EXPORT_SYMBOL_GPL(hrtimer_cancel);

/**
 * hrtimer_get_remaining - get remaining time for the timer
 * @timer:	the timer to read
 * @adjust:	adjust relative timers when CONFIG_TIME_LOW_RES=y
 */
ktime_t __hrtimer_get_remaining(const struct hrtimer *timer, bool adjust)
{
	unsigned long flags;
	ktime_t rem;

	lock_hrtimer_base(timer, &flags);
	if (IS_ENABLED(CONFIG_TIME_LOW_RES) && adjust)
		rem = hrtimer_expires_remaining_adjusted(timer);
	else
		rem = hrtimer_expires_remaining(timer);
	unlock_hrtimer_base(timer, &flags);

	return rem;
}
EXPORT_SYMBOL_GPL(__hrtimer_get_remaining);

#ifdef CONFIG_NO_HZ_COMMON
/**
 * hrtimer_get_next_event - get the time until next expiry event
 *
 * Returns the next expiry time or KTIME_MAX if no timer is pending.
 */
u64 hrtimer_get_next_event(void)
{
	struct hrtimer_cpu_base *cpu_base = this_cpu_ptr(&hrtimer_bases);
	u64 expires = KTIME_MAX;
	unsigned long flags;

	raw_spin_lock_irqsave(&cpu_base->lock, flags);

	if (!__hrtimer_hres_active(cpu_base))
		expires = __hrtimer_get_next_event(cpu_base, HRTIMER_ACTIVE_ALL);

	raw_spin_unlock_irqrestore(&cpu_base->lock, flags);

	return expires;
}

/**
 * hrtimer_next_event_without - time until next expiry event w/o one timer
 * @exclude:	timer to exclude
 *
 * Returns the next expiry time over all timers except for the @exclude one or
 * KTIME_MAX if none of them is pending.
 */
u64 hrtimer_next_event_without(const struct hrtimer *exclude)
{
	struct hrtimer_cpu_base *cpu_base = this_cpu_ptr(&hrtimer_bases);
	u64 expires = KTIME_MAX;
	unsigned long flags;

	raw_spin_lock_irqsave(&cpu_base->lock, flags);

	if (__hrtimer_hres_active(cpu_base)) {
		unsigned int active;

		if (!cpu_base->softirq_activated) {
			active = cpu_base->active_bases & HRTIMER_ACTIVE_SOFT;
			expires = __hrtimer_next_event_base(cpu_base, exclude,
							    active, KTIME_MAX);
		}
		active = cpu_base->active_bases & HRTIMER_ACTIVE_HARD;
		expires = __hrtimer_next_event_base(cpu_base, exclude, active,
						    expires);
	}

	raw_spin_unlock_irqrestore(&cpu_base->lock, flags);

	return expires;
}
#endif

static inline int hrtimer_clockid_to_base(clockid_t clock_id)
{
	if (likely(clock_id < MAX_CLOCKS)) {
		int base = hrtimer_clock_to_base_table[clock_id];

		if (likely(base != HRTIMER_MAX_CLOCK_BASES))
			return base;
	}
	WARN(1, "Invalid clockid %d. Using MONOTONIC\n", clock_id);
	return HRTIMER_BASE_MONOTONIC;
}

static void __hrtimer_init(struct hrtimer *timer, clockid_t clock_id,
			   enum hrtimer_mode mode)
{
	bool softtimer;
	int base;
	struct hrtimer_cpu_base *cpu_base;

	softtimer = !!(mode & HRTIMER_MODE_SOFT);
#ifdef CONFIG_PREEMPT_RT_FULL
	if (!softtimer && !(mode & HRTIMER_MODE_HARD))
		softtimer = true;
#endif
	base = softtimer ? HRTIMER_MAX_CLOCK_BASES / 2 : 0;

	memset(timer, 0, sizeof(struct hrtimer));

	cpu_base = raw_cpu_ptr(&hrtimer_bases);

	/*
	 * POSIX magic: Relative CLOCK_REALTIME timers are not affected by
	 * clock modifications, so they needs to become CLOCK_MONOTONIC to
	 * ensure POSIX compliance.
	 */
	if (clock_id == CLOCK_REALTIME && mode & HRTIMER_MODE_REL)
		clock_id = CLOCK_MONOTONIC;

	base += hrtimer_clockid_to_base(clock_id);
	timer->is_soft = softtimer;
	timer->base = &cpu_base->clock_base[base];
	timerqueue_init(&timer->node);
}

/**
 * hrtimer_init - initialize a timer to the given clock
 * @timer:	the timer to be initialized
 * @clock_id:	the clock to be used
 * @mode:       The modes which are relevant for intitialization:
 *              HRTIMER_MODE_ABS, HRTIMER_MODE_REL, HRTIMER_MODE_ABS_SOFT,
 *              HRTIMER_MODE_REL_SOFT
 *
 *              The PINNED variants of the above can be handed in,
 *              but the PINNED bit is ignored as pinning happens
 *              when the hrtimer is started
 */
void hrtimer_init(struct hrtimer *timer, clockid_t clock_id,
		  enum hrtimer_mode mode)
{
	debug_init(timer, clock_id, mode);
	__hrtimer_init(timer, clock_id, mode);
}
EXPORT_SYMBOL_GPL(hrtimer_init);

/*
 * A timer is active, when it is enqueued into the rbtree or the
 * callback function is running or it's in the state of being migrated
 * to another cpu.
 *
 * It is important for this function to not return a false negative.
 */
bool hrtimer_active(const struct hrtimer *timer)
{
	struct hrtimer_clock_base *base;
	unsigned int seq;

	do {
		base = READ_ONCE(timer->base);
		seq = raw_read_seqcount_begin(&base->seq);

		if (timer->state != HRTIMER_STATE_INACTIVE ||
		    base->running == timer)
			return true;

	} while (read_seqcount_retry(&base->seq, seq) ||
		 base != READ_ONCE(timer->base));

	return false;
}
EXPORT_SYMBOL_GPL(hrtimer_active);

/*
 * The write_seqcount_barrier()s in __run_hrtimer() split the thing into 3
 * distinct sections:
 *
 *  - queued:	the timer is queued
 *  - callback:	the timer is being ran
 *  - post:	the timer is inactive or (re)queued
 *
 * On the read side we ensure we observe timer->state and cpu_base->running
 * from the same section, if anything changed while we looked at it, we retry.
 * This includes timer->base changing because sequence numbers alone are
 * insufficient for that.
 *
 * The sequence numbers are required because otherwise we could still observe
 * a false negative if the read side got smeared over multiple consequtive
 * __run_hrtimer() invocations.
 */

static void __run_hrtimer(struct hrtimer_cpu_base *cpu_base,
			  struct hrtimer_clock_base *base,
			  struct hrtimer *timer, ktime_t *now,
			  unsigned long flags)
{
	enum hrtimer_restart (*fn)(struct hrtimer *);
	int restart;

	lockdep_assert_held(&cpu_base->lock);

	debug_deactivate(timer);
	base->running = timer;

	/*
	 * Separate the ->running assignment from the ->state assignment.
	 *
	 * As with a regular write barrier, this ensures the read side in
	 * hrtimer_active() cannot observe base->running == NULL &&
	 * timer->state == INACTIVE.
	 */
	raw_write_seqcount_barrier(&base->seq);

	__remove_hrtimer(timer, base, HRTIMER_STATE_INACTIVE, 0);
	fn = timer->function;

	/*
	 * Clear the 'is relative' flag for the TIME_LOW_RES case. If the
	 * timer is restarted with a period then it becomes an absolute
	 * timer. If its not restarted it does not matter.
	 */
	if (IS_ENABLED(CONFIG_TIME_LOW_RES))
		timer->is_rel = false;

	/*
	 * The timer is marked as running in the CPU base, so it is
	 * protected against migration to a different CPU even if the lock
	 * is dropped.
	 */
	raw_spin_unlock_irqrestore(&cpu_base->lock, flags);
	trace_hrtimer_expire_entry(timer, now);
	restart = fn(timer);
	trace_hrtimer_expire_exit(timer);
	raw_spin_lock_irq(&cpu_base->lock);

	/*
	 * Note: We clear the running state after enqueue_hrtimer and
	 * we do not reprogram the event hardware. Happens either in
	 * hrtimer_start_range_ns() or in hrtimer_interrupt()
	 *
	 * Note: Because we dropped the cpu_base->lock above,
	 * hrtimer_start_range_ns() can have popped in and enqueued the timer
	 * for us already.
	 */
	if (restart != HRTIMER_NORESTART &&
	    !(timer->state & HRTIMER_STATE_ENQUEUED))
		enqueue_hrtimer(timer, base, HRTIMER_MODE_ABS);

	/*
	 * Separate the ->running assignment from the ->state assignment.
	 *
	 * As with a regular write barrier, this ensures the read side in
	 * hrtimer_active() cannot observe base->running.timer == NULL &&
	 * timer->state == INACTIVE.
	 */
	raw_write_seqcount_barrier(&base->seq);

	WARN_ON_ONCE(base->running != timer);
	base->running = NULL;
}

static void __hrtimer_run_queues(struct hrtimer_cpu_base *cpu_base, ktime_t now,
				 unsigned long flags, unsigned int active_mask)
{
	struct hrtimer_clock_base *base;
	unsigned int active = cpu_base->active_bases & active_mask;

	for_each_active_base(base, cpu_base, active) {
		struct timerqueue_node *node;
		ktime_t basenow;

		basenow = ktime_add(now, base->offset);

		while ((node = timerqueue_getnext(&base->active))) {
			struct hrtimer *timer;

			timer = container_of(node, struct hrtimer, node);

			/*
			 * The immediate goal for using the softexpires is
			 * minimizing wakeups, not running timers at the
			 * earliest interrupt after their soft expiration.
			 * This allows us to avoid using a Priority Search
			 * Tree, which can answer a stabbing querry for
			 * overlapping intervals and instead use the simple
			 * BST we already have.
			 * We don't add extra wakeups by delaying timers that
			 * are right-of a not yet expired timer, because that
			 * timer will have to trigger a wakeup anyway.
			 */
			if (basenow < hrtimer_get_softexpires_tv64(timer))
				break;

			__run_hrtimer(cpu_base, base, timer, &basenow, flags);
		}
	}
}

static __latent_entropy void hrtimer_run_softirq(struct softirq_action *h)
{
	struct hrtimer_cpu_base *cpu_base = this_cpu_ptr(&hrtimer_bases);
	unsigned long flags;
	ktime_t now;

	raw_spin_lock_irqsave(&cpu_base->lock, flags);

	now = hrtimer_update_base(cpu_base);
	__hrtimer_run_queues(cpu_base, now, flags, HRTIMER_ACTIVE_SOFT);

	cpu_base->softirq_activated = 0;
	hrtimer_update_softirq_timer(cpu_base, true);

	raw_spin_unlock_irqrestore(&cpu_base->lock, flags);
	wake_up_timer_waiters(cpu_base);
}

#ifdef CONFIG_HIGH_RES_TIMERS

/*
 * High resolution timer interrupt
 * Called with interrupts disabled
 */
void hrtimer_interrupt(struct clock_event_device *dev)
{
	struct hrtimer_cpu_base *cpu_base = this_cpu_ptr(&hrtimer_bases);
	ktime_t expires_next, now, entry_time, delta;
	unsigned long flags;
	int retries = 0;

	BUG_ON(!cpu_base->hres_active);
	cpu_base->nr_events++;
	dev->next_event = KTIME_MAX;

	raw_spin_lock_irqsave(&cpu_base->lock, flags);
	entry_time = now = hrtimer_update_base(cpu_base);
retry:
	cpu_base->in_hrtirq = 1;
	/*
	 * We set expires_next to KTIME_MAX here with cpu_base->lock
	 * held to prevent that a timer is enqueued in our queue via
	 * the migration code. This does not affect enqueueing of
	 * timers which run their callback and need to be requeued on
	 * this CPU.
	 */
	cpu_base->expires_next = KTIME_MAX;

	if (!ktime_before(now, cpu_base->softirq_expires_next)) {
		cpu_base->softirq_expires_next = KTIME_MAX;
		cpu_base->softirq_activated = 1;
		raise_softirq_irqoff(HRTIMER_SOFTIRQ);
	}

	__hrtimer_run_queues(cpu_base, now, flags, HRTIMER_ACTIVE_HARD);

	/* Reevaluate the clock bases for the next expiry */
	expires_next = __hrtimer_get_next_event(cpu_base, HRTIMER_ACTIVE_ALL);
	/*
	 * Store the new expiry value so the migration code can verify
	 * against it.
	 */
	cpu_base->expires_next = expires_next;
	cpu_base->in_hrtirq = 0;
	raw_spin_unlock_irqrestore(&cpu_base->lock, flags);

	/* Reprogramming necessary ? */
	if (!tick_program_event(expires_next, 0)) {
		cpu_base->hang_detected = 0;
		return;
	}

	/*
	 * The next timer was already expired due to:
	 * - tracing
	 * - long lasting callbacks
	 * - being scheduled away when running in a VM
	 *
	 * We need to prevent that we loop forever in the hrtimer
	 * interrupt routine. We give it 3 attempts to avoid
	 * overreacting on some spurious event.
	 *
	 * Acquire base lock for updating the offsets and retrieving
	 * the current time.
	 */
	raw_spin_lock_irqsave(&cpu_base->lock, flags);
	now = hrtimer_update_base(cpu_base);
	cpu_base->nr_retries++;
	if (++retries < 3)
		goto retry;
	/*
	 * Give the system a chance to do something else than looping
	 * here. We stored the entry time, so we know exactly how long
	 * we spent here. We schedule the next event this amount of
	 * time away.
	 */
	cpu_base->nr_hangs++;
	cpu_base->hang_detected = 1;
	raw_spin_unlock_irqrestore(&cpu_base->lock, flags);

	delta = ktime_sub(now, entry_time);
	if ((unsigned int)delta > cpu_base->max_hang_time)
		cpu_base->max_hang_time = (unsigned int) delta;
	/*
	 * Limit it to a sensible value as we enforce a longer
	 * delay. Give the CPU at least 100ms to catch up.
	 */
	if (delta > 100 * NSEC_PER_MSEC)
		expires_next = ktime_add_ns(now, 100 * NSEC_PER_MSEC);
	else
		expires_next = ktime_add(now, delta);
	tick_program_event(expires_next, 1);
	pr_warn_once("hrtimer: interrupt took %llu ns\n", ktime_to_ns(delta));
}

/* called with interrupts disabled */
static inline void __hrtimer_peek_ahead_timers(void)
{
	struct tick_device *td;

	if (!hrtimer_hres_active())
		return;

	td = this_cpu_ptr(&tick_cpu_device);
	if (td && td->evtdev)
		hrtimer_interrupt(td->evtdev);
}

#else /* CONFIG_HIGH_RES_TIMERS */

static inline void __hrtimer_peek_ahead_timers(void) { }

#endif	/* !CONFIG_HIGH_RES_TIMERS */

/*
 * Called from run_local_timers in hardirq context every jiffy
 */
void hrtimer_run_queues(void)
{
	struct hrtimer_cpu_base *cpu_base = this_cpu_ptr(&hrtimer_bases);
	unsigned long flags;
	ktime_t now;

	if (__hrtimer_hres_active(cpu_base))
		return;

	/*
	 * This _is_ ugly: We have to check periodically, whether we
	 * can switch to highres and / or nohz mode. The clocksource
	 * switch happens with xtime_lock held. Notification from
	 * there only sets the check bit in the tick_oneshot code,
	 * otherwise we might deadlock vs. xtime_lock.
	 */
	if (tick_check_oneshot_change(!hrtimer_is_hres_enabled())) {
		hrtimer_switch_to_hres();
		return;
	}

	raw_spin_lock_irqsave(&cpu_base->lock, flags);
	now = hrtimer_update_base(cpu_base);

	if (!ktime_before(now, cpu_base->softirq_expires_next)) {
		cpu_base->softirq_expires_next = KTIME_MAX;
		cpu_base->softirq_activated = 1;
		raise_softirq_irqoff(HRTIMER_SOFTIRQ);
	}

	__hrtimer_run_queues(cpu_base, now, flags, HRTIMER_ACTIVE_HARD);
	raw_spin_unlock_irqrestore(&cpu_base->lock, flags);
}

/*
 * Sleep related functions:
 */
static enum hrtimer_restart hrtimer_wakeup(struct hrtimer *timer)
{
	struct hrtimer_sleeper *t =
		container_of(timer, struct hrtimer_sleeper, timer);
	struct task_struct *task = t->task;

	t->task = NULL;
	if (task)
		wake_up_process(task);

	return HRTIMER_NORESTART;
}

static void __hrtimer_init_sleeper(struct hrtimer_sleeper *sl,
				   clockid_t clock_id,
				   enum hrtimer_mode mode,
				   struct task_struct *task)
{
#ifdef CONFIG_PREEMPT_RT_FULL
	if (!(mode & (HRTIMER_MODE_SOFT | HRTIMER_MODE_HARD))) {
		if (task_is_realtime(current) || system_state != SYSTEM_RUNNING)
			mode |= HRTIMER_MODE_HARD;
		else
			mode |= HRTIMER_MODE_SOFT;
	}
#endif
	__hrtimer_init(&sl->timer, clock_id, mode);
	sl->timer.function = hrtimer_wakeup;
	sl->task = task;
}

/**
 * hrtimer_init_sleeper - initialize sleeper to the given clock
 * @sl:		sleeper to be initialized
 * @clock_id:	the clock to be used
 * @mode:	timer mode abs/rel
 * @task:	the task to wake up
 */
void hrtimer_init_sleeper(struct hrtimer_sleeper *sl, clockid_t clock_id,
			  enum hrtimer_mode mode, struct task_struct *task)
{
	debug_init(&sl->timer, clock_id, mode);
	__hrtimer_init_sleeper(sl, clock_id, mode, task);

}
EXPORT_SYMBOL_GPL(hrtimer_init_sleeper);

#ifdef CONFIG_DEBUG_OBJECTS_TIMERS
void hrtimer_init_sleeper_on_stack(struct hrtimer_sleeper *sl,
				   clockid_t clock_id,
				   enum hrtimer_mode mode,
				   struct task_struct *task)
{
	debug_object_init_on_stack(&sl->timer, &hrtimer_debug_descr);
	__hrtimer_init_sleeper(sl, clock_id, mode, task);
}
EXPORT_SYMBOL_GPL(hrtimer_init_sleeper_on_stack);
#endif

int nanosleep_copyout(struct restart_block *restart, struct timespec64 *ts)
{
	switch(restart->nanosleep.type) {
#ifdef CONFIG_COMPAT_32BIT_TIME
	case TT_COMPAT:
		if (compat_put_timespec64(ts, restart->nanosleep.compat_rmtp))
			return -EFAULT;
		break;
#endif
	case TT_NATIVE:
		if (put_timespec64(ts, restart->nanosleep.rmtp))
			return -EFAULT;
		break;
	default:
		BUG();
	}
	return -ERESTART_RESTARTBLOCK;
}

static int __sched do_nanosleep(struct hrtimer_sleeper *t, enum hrtimer_mode mode)
{
	struct restart_block *restart;

	do {
		set_current_state(TASK_INTERRUPTIBLE);
		hrtimer_start_expires(&t->timer, mode);

		if (likely(t->task))
			freezable_schedule();

		__set_current_state(TASK_RUNNING);
		hrtimer_cancel(&t->timer);
		mode = HRTIMER_MODE_ABS;

	} while (t->task && !signal_pending(current));


	if (!t->task)
		return 0;

	restart = &current->restart_block;
	if (restart->nanosleep.type != TT_NONE) {
		ktime_t rem = hrtimer_expires_remaining(&t->timer);
		struct timespec64 rmt;

		if (rem <= 0)
			return 0;
		rmt = ktime_to_timespec64(rem);

		return nanosleep_copyout(restart, &rmt);
	}
	return -ERESTART_RESTARTBLOCK;
}

static long __sched hrtimer_nanosleep_restart(struct restart_block *restart)
{
	struct hrtimer_sleeper t;
	int ret;

	hrtimer_init_sleeper_on_stack(&t, restart->nanosleep.clockid,
				      HRTIMER_MODE_ABS, current);
	hrtimer_set_expires_tv64(&t.timer, restart->nanosleep.expires);
	ret = do_nanosleep(&t, HRTIMER_MODE_ABS);
	destroy_hrtimer_on_stack(&t.timer);
	return ret;
}

long hrtimer_nanosleep(const struct timespec64 *rqtp,
		       const enum hrtimer_mode mode, const clockid_t clockid)
{
	struct restart_block *restart;
	struct hrtimer_sleeper t;
	int ret = 0;
	u64 slack;

	slack = current->timer_slack_ns;
	if (dl_task(current) || rt_task(current))
		slack = 0;

	hrtimer_init_sleeper_on_stack(&t, clockid, mode, current);
	hrtimer_set_expires_range_ns(&t.timer, timespec64_to_ktime(*rqtp), slack);
	ret = do_nanosleep(&t, mode);
	if (ret != -ERESTART_RESTARTBLOCK)
		goto out;

	/* Absolute timers do not update the rmtp value and restart: */
	if (mode == HRTIMER_MODE_ABS) {
		ret = -ERESTARTNOHAND;
		goto out;
	}

	restart = &current->restart_block;
	restart->fn = hrtimer_nanosleep_restart;
	restart->nanosleep.clockid = t.timer.base->clockid;
	restart->nanosleep.expires = hrtimer_get_expires_tv64(&t.timer);
out:
	destroy_hrtimer_on_stack(&t.timer);
	return ret;
}

#if !defined(CONFIG_64BIT_TIME) || defined(CONFIG_64BIT)

SYSCALL_DEFINE2(nanosleep, struct __kernel_timespec __user *, rqtp,
		struct __kernel_timespec __user *, rmtp)
{
	struct timespec64 tu;

	if (get_timespec64(&tu, rqtp))
		return -EFAULT;

	if (!timespec64_valid(&tu))
		return -EINVAL;

	current->restart_block.nanosleep.type = rmtp ? TT_NATIVE : TT_NONE;
	current->restart_block.nanosleep.rmtp = rmtp;
	return hrtimer_nanosleep(&tu, HRTIMER_MODE_REL, CLOCK_MONOTONIC);
}

#endif

#ifdef CONFIG_COMPAT_32BIT_TIME

COMPAT_SYSCALL_DEFINE2(nanosleep, struct compat_timespec __user *, rqtp,
		       struct compat_timespec __user *, rmtp)
{
	struct timespec64 tu;

	if (compat_get_timespec64(&tu, rqtp))
		return -EFAULT;

	if (!timespec64_valid(&tu))
		return -EINVAL;

	current->restart_block.nanosleep.type = rmtp ? TT_COMPAT : TT_NONE;
	current->restart_block.nanosleep.compat_rmtp = rmtp;
	return hrtimer_nanosleep(&tu, HRTIMER_MODE_REL, CLOCK_MONOTONIC);
}
#endif

#ifdef CONFIG_PREEMPT_RT_FULL
/*
 * Sleep for 1 ms in hope whoever holds what we want will let it go.
 */
void cpu_chill(void)
{
<<<<<<< HEAD
	ktime_t chill_time;
	unsigned int freeze_flag = current->flags & PF_NOFREEZE;
	long saved_state;

	saved_state = current->state;
	chill_time = ktime_set(0, NSEC_PER_MSEC);
	__set_current_state_no_track(TASK_UNINTERRUPTIBLE);
=======
	unsigned int freeze_flag = current->flags & PF_NOFREEZE;
	struct task_struct *self = current;
	ktime_t chill_time;

	raw_spin_lock_irq(&self->pi_lock);
	self->saved_state = self->state;
	__set_current_state_no_track(TASK_UNINTERRUPTIBLE);
	raw_spin_unlock_irq(&self->pi_lock);

	chill_time = ktime_set(0, NSEC_PER_MSEC);

>>>>>>> 5591021e
	current->flags |= PF_NOFREEZE;
	sleeping_lock_inc();
	schedule_hrtimeout(&chill_time, HRTIMER_MODE_REL_HARD);
	sleeping_lock_dec();
	if (!freeze_flag)
		current->flags &= ~PF_NOFREEZE;
<<<<<<< HEAD
	__set_current_state_no_track(saved_state);
=======

	raw_spin_lock_irq(&self->pi_lock);
	__set_current_state_no_track(self->saved_state);
	self->saved_state = TASK_RUNNING;
	raw_spin_unlock_irq(&self->pi_lock);
>>>>>>> 5591021e
}
EXPORT_SYMBOL(cpu_chill);
#endif

/*
 * Functions related to boot-time initialization:
 */
int hrtimers_prepare_cpu(unsigned int cpu)
{
	struct hrtimer_cpu_base *cpu_base = &per_cpu(hrtimer_bases, cpu);
	int i;

	for (i = 0; i < HRTIMER_MAX_CLOCK_BASES; i++) {
		cpu_base->clock_base[i].cpu_base = cpu_base;
		timerqueue_init_head(&cpu_base->clock_base[i].active);
	}

	cpu_base->cpu = cpu;
	cpu_base->active_bases = 0;
	cpu_base->hres_active = 0;
	cpu_base->hang_detected = 0;
	cpu_base->next_timer = NULL;
	cpu_base->softirq_next_timer = NULL;
	cpu_base->expires_next = KTIME_MAX;
	cpu_base->softirq_expires_next = KTIME_MAX;
#ifdef CONFIG_PREEMPT_RT_BASE
	init_waitqueue_head(&cpu_base->wait);
#endif
	return 0;
}

#ifdef CONFIG_HOTPLUG_CPU

static void migrate_hrtimer_list(struct hrtimer_clock_base *old_base,
				struct hrtimer_clock_base *new_base)
{
	struct hrtimer *timer;
	struct timerqueue_node *node;

	while ((node = timerqueue_getnext(&old_base->active))) {
		timer = container_of(node, struct hrtimer, node);
		BUG_ON(hrtimer_callback_running(timer));
		debug_deactivate(timer);

		/*
		 * Mark it as ENQUEUED not INACTIVE otherwise the
		 * timer could be seen as !active and just vanish away
		 * under us on another CPU
		 */
		__remove_hrtimer(timer, old_base, HRTIMER_STATE_ENQUEUED, 0);
		timer->base = new_base;
		/*
		 * Enqueue the timers on the new cpu. This does not
		 * reprogram the event device in case the timer
		 * expires before the earliest on this CPU, but we run
		 * hrtimer_interrupt after we migrated everything to
		 * sort out already expired timers and reprogram the
		 * event device.
		 */
		enqueue_hrtimer(timer, new_base, HRTIMER_MODE_ABS);
	}
}

int hrtimers_dead_cpu(unsigned int scpu)
{
	struct hrtimer_cpu_base *old_base, *new_base;
	int i;

	BUG_ON(cpu_online(scpu));
	tick_cancel_sched_timer(scpu);

	/*
	 * this BH disable ensures that raise_softirq_irqoff() does
	 * not wakeup ksoftirqd (and acquire the pi-lock) while
	 * holding the cpu_base lock
	 */
	local_bh_disable();
	local_irq_disable();
	old_base = &per_cpu(hrtimer_bases, scpu);
	new_base = this_cpu_ptr(&hrtimer_bases);
	/*
	 * The caller is globally serialized and nobody else
	 * takes two locks at once, deadlock is not possible.
	 */
	raw_spin_lock(&new_base->lock);
	raw_spin_lock_nested(&old_base->lock, SINGLE_DEPTH_NESTING);

	for (i = 0; i < HRTIMER_MAX_CLOCK_BASES; i++) {
		migrate_hrtimer_list(&old_base->clock_base[i],
				     &new_base->clock_base[i]);
	}

	/*
	 * The migration might have changed the first expiring softirq
	 * timer on this CPU. Update it.
	 */
	hrtimer_update_softirq_timer(new_base, false);

	raw_spin_unlock(&old_base->lock);
	raw_spin_unlock(&new_base->lock);

	/* Check, if we got expired work to do */
	__hrtimer_peek_ahead_timers();
	local_irq_enable();
	local_bh_enable();
	return 0;
}

#endif /* CONFIG_HOTPLUG_CPU */

void __init hrtimers_init(void)
{
	hrtimers_prepare_cpu(smp_processor_id());
	open_softirq(HRTIMER_SOFTIRQ, hrtimer_run_softirq);
}

/**
 * schedule_hrtimeout_range_clock - sleep until timeout
 * @expires:	timeout value (ktime_t)
 * @delta:	slack in expires timeout (ktime_t)
 * @mode:	timer mode
 * @clock_id:	timer clock to be used
 */
int __sched
schedule_hrtimeout_range_clock(ktime_t *expires, u64 delta,
			       const enum hrtimer_mode mode, clockid_t clock_id)
{
	struct hrtimer_sleeper t;

	/*
	 * Optimize when a zero timeout value is given. It does not
	 * matter whether this is an absolute or a relative time.
	 */
	if (expires && *expires == 0) {
		__set_current_state(TASK_RUNNING);
		return 0;
	}

	/*
	 * A NULL parameter means "infinite"
	 */
	if (!expires) {
		schedule();
		return -EINTR;
	}

	hrtimer_init_sleeper_on_stack(&t, clock_id, mode, current);
	hrtimer_set_expires_range_ns(&t.timer, *expires, delta);

	hrtimer_start_expires(&t.timer, mode);

	if (likely(t.task))
		schedule();

	hrtimer_cancel(&t.timer);
	destroy_hrtimer_on_stack(&t.timer);

	__set_current_state(TASK_RUNNING);

	return !t.task ? 0 : -EINTR;
}

/**
 * schedule_hrtimeout_range - sleep until timeout
 * @expires:	timeout value (ktime_t)
 * @delta:	slack in expires timeout (ktime_t)
 * @mode:	timer mode
 *
 * Make the current task sleep until the given expiry time has
 * elapsed. The routine will return immediately unless
 * the current task state has been set (see set_current_state()).
 *
 * The @delta argument gives the kernel the freedom to schedule the
 * actual wakeup to a time that is both power and performance friendly.
 * The kernel give the normal best effort behavior for "@expires+@delta",
 * but may decide to fire the timer earlier, but no earlier than @expires.
 *
 * You can set the task state as follows -
 *
 * %TASK_UNINTERRUPTIBLE - at least @timeout time is guaranteed to
 * pass before the routine returns unless the current task is explicitly
 * woken up, (e.g. by wake_up_process()).
 *
 * %TASK_INTERRUPTIBLE - the routine may return early if a signal is
 * delivered to the current task or the current task is explicitly woken
 * up.
 *
 * The current task state is guaranteed to be TASK_RUNNING when this
 * routine returns.
 *
 * Returns 0 when the timer has expired. If the task was woken before the
 * timer expired by a signal (only possible in state TASK_INTERRUPTIBLE) or
 * by an explicit wakeup, it returns -EINTR.
 */
int __sched schedule_hrtimeout_range(ktime_t *expires, u64 delta,
				     const enum hrtimer_mode mode)
{
	return schedule_hrtimeout_range_clock(expires, delta, mode,
					      CLOCK_MONOTONIC);
}
EXPORT_SYMBOL_GPL(schedule_hrtimeout_range);

/**
 * schedule_hrtimeout - sleep until timeout
 * @expires:	timeout value (ktime_t)
 * @mode:	timer mode
 *
 * Make the current task sleep until the given expiry time has
 * elapsed. The routine will return immediately unless
 * the current task state has been set (see set_current_state()).
 *
 * You can set the task state as follows -
 *
 * %TASK_UNINTERRUPTIBLE - at least @timeout time is guaranteed to
 * pass before the routine returns unless the current task is explicitly
 * woken up, (e.g. by wake_up_process()).
 *
 * %TASK_INTERRUPTIBLE - the routine may return early if a signal is
 * delivered to the current task or the current task is explicitly woken
 * up.
 *
 * The current task state is guaranteed to be TASK_RUNNING when this
 * routine returns.
 *
 * Returns 0 when the timer has expired. If the task was woken before the
 * timer expired by a signal (only possible in state TASK_INTERRUPTIBLE) or
 * by an explicit wakeup, it returns -EINTR.
 */
int __sched schedule_hrtimeout(ktime_t *expires,
			       const enum hrtimer_mode mode)
{
	return schedule_hrtimeout_range(expires, 0, mode);
}
EXPORT_SYMBOL_GPL(schedule_hrtimeout);<|MERGE_RESOLUTION|>--- conflicted
+++ resolved
@@ -1900,15 +1900,6 @@
  */
 void cpu_chill(void)
 {
-<<<<<<< HEAD
-	ktime_t chill_time;
-	unsigned int freeze_flag = current->flags & PF_NOFREEZE;
-	long saved_state;
-
-	saved_state = current->state;
-	chill_time = ktime_set(0, NSEC_PER_MSEC);
-	__set_current_state_no_track(TASK_UNINTERRUPTIBLE);
-=======
 	unsigned int freeze_flag = current->flags & PF_NOFREEZE;
 	struct task_struct *self = current;
 	ktime_t chill_time;
@@ -1920,22 +1911,17 @@
 
 	chill_time = ktime_set(0, NSEC_PER_MSEC);
 
->>>>>>> 5591021e
 	current->flags |= PF_NOFREEZE;
 	sleeping_lock_inc();
 	schedule_hrtimeout(&chill_time, HRTIMER_MODE_REL_HARD);
 	sleeping_lock_dec();
 	if (!freeze_flag)
 		current->flags &= ~PF_NOFREEZE;
-<<<<<<< HEAD
-	__set_current_state_no_track(saved_state);
-=======
 
 	raw_spin_lock_irq(&self->pi_lock);
 	__set_current_state_no_track(self->saved_state);
 	self->saved_state = TASK_RUNNING;
 	raw_spin_unlock_irq(&self->pi_lock);
->>>>>>> 5591021e
 }
 EXPORT_SYMBOL(cpu_chill);
 #endif
