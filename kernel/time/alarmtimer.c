/*
 * Alarmtimer interface
 *
 * This interface provides a timer which is similarto hrtimers,
 * but triggers a RTC alarm if the box is suspend.
 *
 * This interface is influenced by the Android RTC Alarm timer
 * interface.
 *
 * Copyright (C) 2010 IBM Corperation
 *
 * Author: John Stultz <john.stultz@linaro.org>
 *
 * This program is free software; you can redistribute it and/or modify
 * it under the terms of the GNU General Public License version 2 as
 * published by the Free Software Foundation.
 */
#include <linux/time.h>
#include <linux/hrtimer.h>
#include <linux/timerqueue.h>
#include <linux/rtc.h>
#include <linux/sched/signal.h>
#include <linux/sched/debug.h>
#include <linux/alarmtimer.h>
#include <linux/mutex.h>
#include <linux/platform_device.h>
#include <linux/posix-timers.h>
#include <linux/workqueue.h>
#include <linux/freezer.h>
#include <linux/compat.h>
#include <linux/module.h>

#include "posix-timers.h"

#define CREATE_TRACE_POINTS
#include <trace/events/alarmtimer.h>

/**
 * struct alarm_base - Alarm timer bases
 * @lock:		Lock for syncrhonized access to the base
 * @timerqueue:		Timerqueue head managing the list of events
 * @gettime:		Function to read the time correlating to the base
 * @base_clockid:	clockid for the base
 */
static struct alarm_base {
	spinlock_t		lock;
	struct timerqueue_head	timerqueue;
	ktime_t			(*gettime)(void);
	clockid_t		base_clockid;
} alarm_bases[ALARM_NUMTYPE];

#if defined(CONFIG_POSIX_TIMERS) || defined(CONFIG_RTC_CLASS)
/* freezer information to handle clock_nanosleep triggered wakeups */
static enum alarmtimer_type freezer_alarmtype;
static ktime_t freezer_expires;
static ktime_t freezer_delta;
static DEFINE_SPINLOCK(freezer_delta_lock);
#endif

#ifdef CONFIG_RTC_CLASS
static struct wakeup_source *ws;

/* rtc timer and device for setting alarm wakeups at suspend */
static struct rtc_timer		rtctimer;
static struct rtc_device	*rtcdev;
static DEFINE_SPINLOCK(rtcdev_lock);

/**
 * alarmtimer_get_rtcdev - Return selected rtcdevice
 *
 * This function returns the rtc device to use for wakealarms.
 * If one has not already been chosen, it checks to see if a
 * functional rtc device is available.
 */
struct rtc_device *alarmtimer_get_rtcdev(void)
{
	unsigned long flags;
	struct rtc_device *ret;

	spin_lock_irqsave(&rtcdev_lock, flags);
	ret = rtcdev;
	spin_unlock_irqrestore(&rtcdev_lock, flags);

	return ret;
}
EXPORT_SYMBOL_GPL(alarmtimer_get_rtcdev);

static int alarmtimer_rtc_add_device(struct device *dev,
				struct class_interface *class_intf)
{
	unsigned long flags;
	struct rtc_device *rtc = to_rtc_device(dev);
	struct wakeup_source *__ws;

	if (rtcdev)
		return -EBUSY;

	if (!rtc->ops->set_alarm)
		return -1;
	if (!device_may_wakeup(rtc->dev.parent))
		return -1;

	__ws = wakeup_source_register("alarmtimer");

	spin_lock_irqsave(&rtcdev_lock, flags);
	if (!rtcdev) {
		if (!try_module_get(rtc->owner)) {
			spin_unlock_irqrestore(&rtcdev_lock, flags);
			return -1;
		}

		rtcdev = rtc;
		/* hold a reference so it doesn't go away */
		get_device(dev);
		ws = __ws;
		__ws = NULL;
	}
	spin_unlock_irqrestore(&rtcdev_lock, flags);

	wakeup_source_unregister(__ws);

	return 0;
}

static inline void alarmtimer_rtc_timer_init(void)
{
	rtc_timer_init(&rtctimer, NULL, NULL);
}

static struct class_interface alarmtimer_rtc_interface = {
	.add_dev = &alarmtimer_rtc_add_device,
};

static int alarmtimer_rtc_interface_setup(void)
{
	alarmtimer_rtc_interface.class = rtc_class;
	return class_interface_register(&alarmtimer_rtc_interface);
}
static void alarmtimer_rtc_interface_remove(void)
{
	class_interface_unregister(&alarmtimer_rtc_interface);
}
#else
struct rtc_device *alarmtimer_get_rtcdev(void)
{
	return NULL;
}
#define rtcdev (NULL)
static inline int alarmtimer_rtc_interface_setup(void) { return 0; }
static inline void alarmtimer_rtc_interface_remove(void) { }
static inline void alarmtimer_rtc_timer_init(void) { }
#endif

/**
 * alarmtimer_enqueue - Adds an alarm timer to an alarm_base timerqueue
 * @base: pointer to the base where the timer is being run
 * @alarm: pointer to alarm being enqueued.
 *
 * Adds alarm to a alarm_base timerqueue
 *
 * Must hold base->lock when calling.
 */
static void alarmtimer_enqueue(struct alarm_base *base, struct alarm *alarm)
{
	if (alarm->state & ALARMTIMER_STATE_ENQUEUED)
		timerqueue_del(&base->timerqueue, &alarm->node);

	timerqueue_add(&base->timerqueue, &alarm->node);
	alarm->state |= ALARMTIMER_STATE_ENQUEUED;
}

/**
 * alarmtimer_dequeue - Removes an alarm timer from an alarm_base timerqueue
 * @base: pointer to the base where the timer is running
 * @alarm: pointer to alarm being removed
 *
 * Removes alarm to a alarm_base timerqueue
 *
 * Must hold base->lock when calling.
 */
static void alarmtimer_dequeue(struct alarm_base *base, struct alarm *alarm)
{
	if (!(alarm->state & ALARMTIMER_STATE_ENQUEUED))
		return;

	timerqueue_del(&base->timerqueue, &alarm->node);
	alarm->state &= ~ALARMTIMER_STATE_ENQUEUED;
}


/**
 * alarmtimer_fired - Handles alarm hrtimer being fired.
 * @timer: pointer to hrtimer being run
 *
 * When a alarm timer fires, this runs through the timerqueue to
 * see which alarms expired, and runs those. If there are more alarm
 * timers queued for the future, we set the hrtimer to fire when
 * when the next future alarm timer expires.
 */
static enum hrtimer_restart alarmtimer_fired(struct hrtimer *timer)
{
	struct alarm *alarm = container_of(timer, struct alarm, timer);
	struct alarm_base *base = &alarm_bases[alarm->type];
	unsigned long flags;
	int ret = HRTIMER_NORESTART;
	int restart = ALARMTIMER_NORESTART;

	spin_lock_irqsave(&base->lock, flags);
	alarmtimer_dequeue(base, alarm);
	spin_unlock_irqrestore(&base->lock, flags);

	if (alarm->function)
		restart = alarm->function(alarm, base->gettime());

	spin_lock_irqsave(&base->lock, flags);
	if (restart != ALARMTIMER_NORESTART) {
		hrtimer_set_expires(&alarm->timer, alarm->node.expires);
		alarmtimer_enqueue(base, alarm);
		ret = HRTIMER_RESTART;
	}
	spin_unlock_irqrestore(&base->lock, flags);

	trace_alarmtimer_fired(alarm, base->gettime());
	return ret;

}

ktime_t alarm_expires_remaining(const struct alarm *alarm)
{
	struct alarm_base *base = &alarm_bases[alarm->type];
	return ktime_sub(alarm->node.expires, base->gettime());
}
EXPORT_SYMBOL_GPL(alarm_expires_remaining);

#ifdef CONFIG_RTC_CLASS
/**
 * alarmtimer_suspend - Suspend time callback
 * @dev: unused
 * @state: unused
 *
 * When we are going into suspend, we look through the bases
 * to see which is the soonest timer to expire. We then
 * set an rtc timer to fire that far into the future, which
 * will wake us from suspend.
 */
static int alarmtimer_suspend(struct device *dev)
{
	ktime_t min, now, expires;
	int i, ret, type;
	struct rtc_device *rtc;
	unsigned long flags;
	struct rtc_time tm;

	spin_lock_irqsave(&freezer_delta_lock, flags);
	min = freezer_delta;
	expires = freezer_expires;
	type = freezer_alarmtype;
	freezer_delta = 0;
	spin_unlock_irqrestore(&freezer_delta_lock, flags);

	rtc = alarmtimer_get_rtcdev();
	/* If we have no rtcdev, just return */
	if (!rtc)
		return 0;

	/* Find the soonest timer to expire*/
	for (i = 0; i < ALARM_NUMTYPE; i++) {
		struct alarm_base *base = &alarm_bases[i];
		struct timerqueue_node *next;
		ktime_t delta;

		spin_lock_irqsave(&base->lock, flags);
		next = timerqueue_getnext(&base->timerqueue);
		spin_unlock_irqrestore(&base->lock, flags);
		if (!next)
			continue;
		delta = ktime_sub(next->expires, base->gettime());
		if (!min || (delta < min)) {
			expires = next->expires;
			min = delta;
			type = i;
		}
	}
	if (min == 0)
		return 0;

	if (ktime_to_ns(min) < 2 * NSEC_PER_SEC) {
		__pm_wakeup_event(ws, 2 * MSEC_PER_SEC);
		return -EBUSY;
	}

	trace_alarmtimer_suspend(expires, type);

	/* Setup an rtc timer to fire that far in the future */
	rtc_timer_cancel(rtc, &rtctimer);
	rtc_read_time(rtc, &tm);
	now = rtc_tm_to_ktime(tm);
	now = ktime_add(now, min);

	/* Set alarm, if in the past reject suspend briefly to handle */
	ret = rtc_timer_start(rtc, &rtctimer, now, 0);
	if (ret < 0)
		__pm_wakeup_event(ws, MSEC_PER_SEC);
	return ret;
}

static int alarmtimer_resume(struct device *dev)
{
	struct rtc_device *rtc;

	rtc = alarmtimer_get_rtcdev();
	if (rtc)
		rtc_timer_cancel(rtc, &rtctimer);
	return 0;
}

#else
static int alarmtimer_suspend(struct device *dev)
{
	return 0;
}

static int alarmtimer_resume(struct device *dev)
{
	return 0;
}
#endif

static void
__alarm_init(struct alarm *alarm, enum alarmtimer_type type,
	     enum alarmtimer_restart (*function)(struct alarm *, ktime_t))
{
	timerqueue_init(&alarm->node);
	alarm->timer.function = alarmtimer_fired;
	alarm->function = function;
	alarm->type = type;
	alarm->state = ALARMTIMER_STATE_INACTIVE;
}

/**
 * alarm_init - Initialize an alarm structure
 * @alarm: ptr to alarm to be initialized
 * @type: the type of the alarm
 * @function: callback that is run when the alarm fires
 */
void alarm_init(struct alarm *alarm, enum alarmtimer_type type,
		enum alarmtimer_restart (*function)(struct alarm *, ktime_t))
{
	hrtimer_init(&alarm->timer, alarm_bases[type].base_clockid,
		     HRTIMER_MODE_ABS);
	__alarm_init(alarm, type, function);
}
EXPORT_SYMBOL_GPL(alarm_init);

/**
 * alarm_start - Sets an absolute alarm to fire
 * @alarm: ptr to alarm to set
 * @start: time to run the alarm
 */
void alarm_start(struct alarm *alarm, ktime_t start)
{
	struct alarm_base *base = &alarm_bases[alarm->type];
	unsigned long flags;

	spin_lock_irqsave(&base->lock, flags);
	alarm->node.expires = start;
	alarmtimer_enqueue(base, alarm);
	hrtimer_start(&alarm->timer, alarm->node.expires, HRTIMER_MODE_ABS);
	spin_unlock_irqrestore(&base->lock, flags);

	trace_alarmtimer_start(alarm, base->gettime());
}
EXPORT_SYMBOL_GPL(alarm_start);

/**
 * alarm_start_relative - Sets a relative alarm to fire
 * @alarm: ptr to alarm to set
 * @start: time relative to now to run the alarm
 */
void alarm_start_relative(struct alarm *alarm, ktime_t start)
{
	struct alarm_base *base = &alarm_bases[alarm->type];

	start = ktime_add_safe(start, base->gettime());
	alarm_start(alarm, start);
}
EXPORT_SYMBOL_GPL(alarm_start_relative);

void alarm_restart(struct alarm *alarm)
{
	struct alarm_base *base = &alarm_bases[alarm->type];
	unsigned long flags;

	spin_lock_irqsave(&base->lock, flags);
	hrtimer_set_expires(&alarm->timer, alarm->node.expires);
	hrtimer_restart(&alarm->timer);
	alarmtimer_enqueue(base, alarm);
	spin_unlock_irqrestore(&base->lock, flags);
}
EXPORT_SYMBOL_GPL(alarm_restart);

/**
 * alarm_try_to_cancel - Tries to cancel an alarm timer
 * @alarm: ptr to alarm to be canceled
 *
 * Returns 1 if the timer was canceled, 0 if it was not running,
 * and -1 if the callback was running
 */
int alarm_try_to_cancel(struct alarm *alarm)
{
	struct alarm_base *base = &alarm_bases[alarm->type];
	unsigned long flags;
	int ret;

	spin_lock_irqsave(&base->lock, flags);
	ret = hrtimer_try_to_cancel(&alarm->timer);
	if (ret >= 0)
		alarmtimer_dequeue(base, alarm);
	spin_unlock_irqrestore(&base->lock, flags);

	trace_alarmtimer_cancel(alarm, base->gettime());
	return ret;
}
EXPORT_SYMBOL_GPL(alarm_try_to_cancel);


/**
 * alarm_cancel - Spins trying to cancel an alarm timer until it is done
 * @alarm: ptr to alarm to be canceled
 *
 * Returns 1 if the timer was canceled, 0 if it was not active.
 */
int alarm_cancel(struct alarm *alarm)
{
	for (;;) {
		int ret = alarm_try_to_cancel(alarm);
		if (ret >= 0)
			return ret;
<<<<<<< HEAD
		hrtimer_wait_for_timer(&alarm->timer);
=======
		hrtimer_grab_expiry_lock(&alarm->timer);
>>>>>>> da40ae45
	}
}
EXPORT_SYMBOL_GPL(alarm_cancel);


u64 alarm_forward(struct alarm *alarm, ktime_t now, ktime_t interval)
{
	u64 overrun = 1;
	ktime_t delta;

	delta = ktime_sub(now, alarm->node.expires);

	if (delta < 0)
		return 0;

	if (unlikely(delta >= interval)) {
		s64 incr = ktime_to_ns(interval);

		overrun = ktime_divns(delta, incr);

		alarm->node.expires = ktime_add_ns(alarm->node.expires,
							incr*overrun);

		if (alarm->node.expires > now)
			return overrun;
		/*
		 * This (and the ktime_add() below) is the
		 * correction for exact:
		 */
		overrun++;
	}

	alarm->node.expires = ktime_add_safe(alarm->node.expires, interval);
	return overrun;
}
EXPORT_SYMBOL_GPL(alarm_forward);

u64 alarm_forward_now(struct alarm *alarm, ktime_t interval)
{
	struct alarm_base *base = &alarm_bases[alarm->type];

	return alarm_forward(alarm, base->gettime(), interval);
}
EXPORT_SYMBOL_GPL(alarm_forward_now);

#ifdef CONFIG_POSIX_TIMERS

static void alarmtimer_freezerset(ktime_t absexp, enum alarmtimer_type type)
{
	struct alarm_base *base;
	unsigned long flags;
	ktime_t delta;

	switch(type) {
	case ALARM_REALTIME:
		base = &alarm_bases[ALARM_REALTIME];
		type = ALARM_REALTIME_FREEZER;
		break;
	case ALARM_BOOTTIME:
		base = &alarm_bases[ALARM_BOOTTIME];
		type = ALARM_BOOTTIME_FREEZER;
		break;
	default:
		WARN_ONCE(1, "Invalid alarm type: %d\n", type);
		return;
	}

	delta = ktime_sub(absexp, base->gettime());

	spin_lock_irqsave(&freezer_delta_lock, flags);
	if (!freezer_delta || (delta < freezer_delta)) {
		freezer_delta = delta;
		freezer_expires = absexp;
		freezer_alarmtype = type;
	}
	spin_unlock_irqrestore(&freezer_delta_lock, flags);
}

/**
 * clock2alarm - helper that converts from clockid to alarmtypes
 * @clockid: clockid.
 */
static enum alarmtimer_type clock2alarm(clockid_t clockid)
{
	if (clockid == CLOCK_REALTIME_ALARM)
		return ALARM_REALTIME;
	if (clockid == CLOCK_BOOTTIME_ALARM)
		return ALARM_BOOTTIME;
	return -1;
}

/**
 * alarm_handle_timer - Callback for posix timers
 * @alarm: alarm that fired
 *
 * Posix timer callback for expired alarm timers.
 */
static enum alarmtimer_restart alarm_handle_timer(struct alarm *alarm,
							ktime_t now)
{
	struct k_itimer *ptr = container_of(alarm, struct k_itimer,
					    it.alarm.alarmtimer);
	enum alarmtimer_restart result = ALARMTIMER_NORESTART;
	unsigned long flags;
	int si_private = 0;

	spin_lock_irqsave(&ptr->it_lock, flags);

	ptr->it_active = 0;
	if (ptr->it_interval)
		si_private = ++ptr->it_requeue_pending;

	if (posix_timer_event(ptr, si_private) && ptr->it_interval) {
		/*
		 * Handle ignored signals and rearm the timer. This will go
		 * away once we handle ignored signals proper.
		 */
		ptr->it_overrun += alarm_forward_now(alarm, ptr->it_interval);
		++ptr->it_requeue_pending;
		ptr->it_active = 1;
		result = ALARMTIMER_RESTART;
	}
	spin_unlock_irqrestore(&ptr->it_lock, flags);

	return result;
}

/**
 * alarm_timer_rearm - Posix timer callback for rearming timer
 * @timr:	Pointer to the posixtimer data struct
 */
static void alarm_timer_rearm(struct k_itimer *timr)
{
	struct alarm *alarm = &timr->it.alarm.alarmtimer;

	timr->it_overrun += alarm_forward_now(alarm, timr->it_interval);
	alarm_start(alarm, alarm->node.expires);
}

/**
 * alarm_timer_forward - Posix timer callback for forwarding timer
 * @timr:	Pointer to the posixtimer data struct
 * @now:	Current time to forward the timer against
 */
static s64 alarm_timer_forward(struct k_itimer *timr, ktime_t now)
{
	struct alarm *alarm = &timr->it.alarm.alarmtimer;

	return alarm_forward(alarm, timr->it_interval, now);
}

/**
 * alarm_timer_remaining - Posix timer callback to retrieve remaining time
 * @timr:	Pointer to the posixtimer data struct
 * @now:	Current time to calculate against
 */
static ktime_t alarm_timer_remaining(struct k_itimer *timr, ktime_t now)
{
	struct alarm *alarm = &timr->it.alarm.alarmtimer;

	return ktime_sub(alarm->node.expires, now);
}

/**
 * alarm_timer_try_to_cancel - Posix timer callback to cancel a timer
 * @timr:	Pointer to the posixtimer data struct
 */
static int alarm_timer_try_to_cancel(struct k_itimer *timr)
{
	return alarm_try_to_cancel(&timr->it.alarm.alarmtimer);
}

/**
 * alarm_timer_arm - Posix timer callback to arm a timer
 * @timr:	Pointer to the posixtimer data struct
 * @expires:	The new expiry time
 * @absolute:	Expiry value is absolute time
 * @sigev_none:	Posix timer does not deliver signals
 */
static void alarm_timer_arm(struct k_itimer *timr, ktime_t expires,
			    bool absolute, bool sigev_none)
{
	struct alarm *alarm = &timr->it.alarm.alarmtimer;
	struct alarm_base *base = &alarm_bases[alarm->type];

	if (!absolute)
		expires = ktime_add_safe(expires, base->gettime());
	if (sigev_none)
		alarm->node.expires = expires;
	else
		alarm_start(&timr->it.alarm.alarmtimer, expires);
}

/**
 * alarm_clock_getres - posix getres interface
 * @which_clock: clockid
 * @tp: timespec to fill
 *
 * Returns the granularity of underlying alarm base clock
 */
static int alarm_clock_getres(const clockid_t which_clock, struct timespec64 *tp)
{
	if (!alarmtimer_get_rtcdev())
		return -EINVAL;

	tp->tv_sec = 0;
	tp->tv_nsec = hrtimer_resolution;
	return 0;
}

/**
 * alarm_clock_get - posix clock_get interface
 * @which_clock: clockid
 * @tp: timespec to fill.
 *
 * Provides the underlying alarm base time.
 */
static int alarm_clock_get(clockid_t which_clock, struct timespec64 *tp)
{
	struct alarm_base *base = &alarm_bases[clock2alarm(which_clock)];

	if (!alarmtimer_get_rtcdev())
		return -EINVAL;

	*tp = ktime_to_timespec64(base->gettime());
	return 0;
}

/**
 * alarm_timer_create - posix timer_create interface
 * @new_timer: k_itimer pointer to manage
 *
 * Initializes the k_itimer structure.
 */
static int alarm_timer_create(struct k_itimer *new_timer)
{
	enum  alarmtimer_type type;

	if (!alarmtimer_get_rtcdev())
		return -ENOTSUPP;

	if (!capable(CAP_WAKE_ALARM))
		return -EPERM;

	type = clock2alarm(new_timer->it_clock);
	alarm_init(&new_timer->it.alarm.alarmtimer, type, alarm_handle_timer);
	return 0;
}

/**
 * alarmtimer_nsleep_wakeup - Wakeup function for alarm_timer_nsleep
 * @alarm: ptr to alarm that fired
 *
 * Wakes up the task that set the alarmtimer
 */
static enum alarmtimer_restart alarmtimer_nsleep_wakeup(struct alarm *alarm,
								ktime_t now)
{
	struct task_struct *task = (struct task_struct *)alarm->data;

	alarm->data = NULL;
	if (task)
		wake_up_process(task);
	return ALARMTIMER_NORESTART;
}

/**
 * alarmtimer_do_nsleep - Internal alarmtimer nsleep implementation
 * @alarm: ptr to alarmtimer
 * @absexp: absolute expiration time
 *
 * Sets the alarm timer and sleeps until it is fired or interrupted.
 */
static int alarmtimer_do_nsleep(struct alarm *alarm, ktime_t absexp,
				enum alarmtimer_type type)
{
	struct restart_block *restart;
	alarm->data = (void *)current;
	do {
		set_current_state(TASK_INTERRUPTIBLE);
		alarm_start(alarm, absexp);
		if (likely(alarm->data))
			schedule();

		alarm_cancel(alarm);
	} while (alarm->data && !signal_pending(current));

	__set_current_state(TASK_RUNNING);

	destroy_hrtimer_on_stack(&alarm->timer);

	if (!alarm->data)
		return 0;

	if (freezing(current))
		alarmtimer_freezerset(absexp, type);
	restart = &current->restart_block;
	if (restart->nanosleep.type != TT_NONE) {
		struct timespec64 rmt;
		ktime_t rem;

		rem = ktime_sub(absexp, alarm_bases[type].gettime());

		if (rem <= 0)
			return 0;
		rmt = ktime_to_timespec64(rem);

		return nanosleep_copyout(restart, &rmt);
	}
	return -ERESTART_RESTARTBLOCK;
}

static void
alarm_init_on_stack(struct alarm *alarm, enum alarmtimer_type type,
		    enum alarmtimer_restart (*function)(struct alarm *, ktime_t))
{
	hrtimer_init_on_stack(&alarm->timer, alarm_bases[type].base_clockid,
			      HRTIMER_MODE_ABS);
	__alarm_init(alarm, type, function);
}

/**
 * alarm_timer_nsleep_restart - restartblock alarmtimer nsleep
 * @restart: ptr to restart block
 *
 * Handles restarted clock_nanosleep calls
 */
static long __sched alarm_timer_nsleep_restart(struct restart_block *restart)
{
	enum  alarmtimer_type type = restart->nanosleep.clockid;
	ktime_t exp = restart->nanosleep.expires;
	struct alarm alarm;

	alarm_init_on_stack(&alarm, type, alarmtimer_nsleep_wakeup);

	return alarmtimer_do_nsleep(&alarm, exp, type);
}

/**
 * alarm_timer_nsleep - alarmtimer nanosleep
 * @which_clock: clockid
 * @flags: determins abstime or relative
 * @tsreq: requested sleep time (abs or rel)
 * @rmtp: remaining sleep time saved
 *
 * Handles clock_nanosleep calls against _ALARM clockids
 */
static int alarm_timer_nsleep(const clockid_t which_clock, int flags,
			      const struct timespec64 *tsreq)
{
	enum  alarmtimer_type type = clock2alarm(which_clock);
	struct restart_block *restart = &current->restart_block;
	struct alarm alarm;
	ktime_t exp;
	int ret = 0;

	if (!alarmtimer_get_rtcdev())
		return -ENOTSUPP;

	if (flags & ~TIMER_ABSTIME)
		return -EINVAL;

	if (!capable(CAP_WAKE_ALARM))
		return -EPERM;

	alarm_init_on_stack(&alarm, type, alarmtimer_nsleep_wakeup);

	exp = timespec64_to_ktime(*tsreq);
	/* Convert (if necessary) to absolute time */
	if (flags != TIMER_ABSTIME) {
		ktime_t now = alarm_bases[type].gettime();

		exp = ktime_add_safe(now, exp);
	}

	ret = alarmtimer_do_nsleep(&alarm, exp, type);
	if (ret != -ERESTART_RESTARTBLOCK)
		return ret;

	/* abs timers don't set remaining time or restart */
	if (flags == TIMER_ABSTIME)
		return -ERESTARTNOHAND;

	restart->fn = alarm_timer_nsleep_restart;
	restart->nanosleep.clockid = type;
	restart->nanosleep.expires = exp;
	return ret;
}

const struct k_clock alarm_clock = {
	.clock_getres		= alarm_clock_getres,
	.clock_get		= alarm_clock_get,
	.timer_create		= alarm_timer_create,
	.timer_set		= common_timer_set,
	.timer_del		= common_timer_del,
	.timer_get		= common_timer_get,
	.timer_arm		= alarm_timer_arm,
	.timer_rearm		= alarm_timer_rearm,
	.timer_forward		= alarm_timer_forward,
	.timer_remaining	= alarm_timer_remaining,
	.timer_try_to_cancel	= alarm_timer_try_to_cancel,
	.nsleep			= alarm_timer_nsleep,
};
#endif /* CONFIG_POSIX_TIMERS */


/* Suspend hook structures */
static const struct dev_pm_ops alarmtimer_pm_ops = {
	.suspend = alarmtimer_suspend,
	.resume = alarmtimer_resume,
};

static struct platform_driver alarmtimer_driver = {
	.driver = {
		.name = "alarmtimer",
		.pm = &alarmtimer_pm_ops,
	}
};

/**
 * alarmtimer_init - Initialize alarm timer code
 *
 * This function initializes the alarm bases and registers
 * the posix clock ids.
 */
static int __init alarmtimer_init(void)
{
	struct platform_device *pdev;
	int error = 0;
	int i;

	alarmtimer_rtc_timer_init();

	/* Initialize alarm bases */
	alarm_bases[ALARM_REALTIME].base_clockid = CLOCK_REALTIME;
	alarm_bases[ALARM_REALTIME].gettime = &ktime_get_real;
	alarm_bases[ALARM_BOOTTIME].base_clockid = CLOCK_BOOTTIME;
	alarm_bases[ALARM_BOOTTIME].gettime = &ktime_get_boottime;
	for (i = 0; i < ALARM_NUMTYPE; i++) {
		timerqueue_init_head(&alarm_bases[i].timerqueue);
		spin_lock_init(&alarm_bases[i].lock);
	}

	error = alarmtimer_rtc_interface_setup();
	if (error)
		return error;

	error = platform_driver_register(&alarmtimer_driver);
	if (error)
		goto out_if;

	pdev = platform_device_register_simple("alarmtimer", -1, NULL, 0);
	if (IS_ERR(pdev)) {
		error = PTR_ERR(pdev);
		goto out_drv;
	}
	return 0;

out_drv:
	platform_driver_unregister(&alarmtimer_driver);
out_if:
	alarmtimer_rtc_interface_remove();
	return error;
}
device_initcall(alarmtimer_init);<|MERGE_RESOLUTION|>--- conflicted
+++ resolved
@@ -436,11 +436,7 @@
 		int ret = alarm_try_to_cancel(alarm);
 		if (ret >= 0)
 			return ret;
-<<<<<<< HEAD
-		hrtimer_wait_for_timer(&alarm->timer);
-=======
 		hrtimer_grab_expiry_lock(&alarm->timer);
->>>>>>> da40ae45
 	}
 }
 EXPORT_SYMBOL_GPL(alarm_cancel);
