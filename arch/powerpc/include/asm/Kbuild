--- conflicted
+++ resolved
@@ -1,42 +1,3 @@
-<<<<<<< HEAD
-include include/asm-generic/Kbuild.asm
-
-header-y += auxvec.h
-header-y += bootx.h
-header-y += byteorder.h
-header-y += cputable.h
-header-y += elf.h
-header-y += errno.h
-header-y += fcntl.h
-header-y += ioctl.h
-header-y += ioctls.h
-header-y += ipcbuf.h
-header-y += linkage.h
-header-y += msgbuf.h
-header-y += nvram.h
-header-y += param.h
-header-y += poll.h
-header-y += posix_types.h
-header-y += ps3fb.h
-header-y += resource.h
-header-y += seccomp.h
-header-y += sembuf.h
-header-y += shmbuf.h
-header-y += sigcontext.h
-header-y += siginfo.h
-header-y += signal.h
-header-y += socket.h
-header-y += sockios.h
-header-y += spu_info.h
-header-y += stat.h
-header-y += statfs.h
-header-y += termbits.h
-header-y += termios.h
-header-y += types.h
-header-y += ucontext.h
-header-y += unistd.h
-=======
->>>>>>> 81c52c56
 
 generic-y += clkdev.h
 generic-y += rwsem.h