/* SPDX-License-Identifier: GPL-2.0 */
/* interrupt.h */
#ifndef _LINUX_INTERRUPT_H
#define _LINUX_INTERRUPT_H

#include <linux/kernel.h>
#include <linux/bitops.h>
#include <linux/cpumask.h>
#include <linux/irqreturn.h>
#include <linux/irqnr.h>
#include <linux/hardirq.h>
#include <linux/irqflags.h>
#include <linux/hrtimer.h>
#include <linux/kref.h>
#include <linux/workqueue.h>
<<<<<<< HEAD
#include <linux/swork.h>
=======
#include <linux/kthread.h>
>>>>>>> da40ae45

#include <linux/atomic.h>
#include <asm/ptrace.h>
#include <asm/irq.h>
#include <asm/sections.h>

/*
 * These correspond to the IORESOURCE_IRQ_* defines in
 * linux/ioport.h to select the interrupt line behaviour.  When
 * requesting an interrupt without specifying a IRQF_TRIGGER, the
 * setting should be assumed to be "as already configured", which
 * may be as per machine or firmware initialisation.
 */
#define IRQF_TRIGGER_NONE	0x00000000
#define IRQF_TRIGGER_RISING	0x00000001
#define IRQF_TRIGGER_FALLING	0x00000002
#define IRQF_TRIGGER_HIGH	0x00000004
#define IRQF_TRIGGER_LOW	0x00000008
#define IRQF_TRIGGER_MASK	(IRQF_TRIGGER_HIGH | IRQF_TRIGGER_LOW | \
				 IRQF_TRIGGER_RISING | IRQF_TRIGGER_FALLING)
#define IRQF_TRIGGER_PROBE	0x00000010

/*
 * These flags used only by the kernel as part of the
 * irq handling routines.
 *
 * IRQF_SHARED - allow sharing the irq among several devices
 * IRQF_PROBE_SHARED - set by callers when they expect sharing mismatches to occur
 * IRQF_TIMER - Flag to mark this interrupt as timer interrupt
 * IRQF_PERCPU - Interrupt is per cpu
 * IRQF_NOBALANCING - Flag to exclude this interrupt from irq balancing
 * IRQF_IRQPOLL - Interrupt is used for polling (only the interrupt that is
 *                registered first in an shared interrupt is considered for
 *                performance reasons)
 * IRQF_ONESHOT - Interrupt is not reenabled after the hardirq handler finished.
 *                Used by threaded interrupts which need to keep the
 *                irq line disabled until the threaded handler has been run.
 * IRQF_NO_SUSPEND - Do not disable this IRQ during suspend.  Does not guarantee
 *                   that this interrupt will wake the system from a suspended
 *                   state.  See Documentation/power/suspend-and-interrupts.txt
 * IRQF_FORCE_RESUME - Force enable it on resume even if IRQF_NO_SUSPEND is set
 * IRQF_NO_THREAD - Interrupt cannot be threaded
 * IRQF_EARLY_RESUME - Resume IRQ early during syscore instead of at device
 *                resume time.
 * IRQF_COND_SUSPEND - If the IRQ is shared with a NO_SUSPEND user, execute this
 *                interrupt handler after suspending interrupts. For system
 *                wakeup devices users need to implement wakeup detection in
 *                their interrupt handlers.
 * IRQF_NO_SOFTIRQ_CALL - Do not process softirqs in the irq thread context (RT)
 */
#define IRQF_SHARED		0x00000080
#define IRQF_PROBE_SHARED	0x00000100
#define __IRQF_TIMER		0x00000200
#define IRQF_PERCPU		0x00000400
#define IRQF_NOBALANCING	0x00000800
#define IRQF_IRQPOLL		0x00001000
#define IRQF_ONESHOT		0x00002000
#define IRQF_NO_SUSPEND		0x00004000
#define IRQF_FORCE_RESUME	0x00008000
#define IRQF_NO_THREAD		0x00010000
#define IRQF_EARLY_RESUME	0x00020000
#define IRQF_COND_SUSPEND	0x00040000
#define IRQF_NO_SOFTIRQ_CALL	0x00080000

#define IRQF_TIMER		(__IRQF_TIMER | IRQF_NO_SUSPEND | IRQF_NO_THREAD)

/*
 * These values can be returned by request_any_context_irq() and
 * describe the context the interrupt will be run in.
 *
 * IRQC_IS_HARDIRQ - interrupt runs in hardirq context
 * IRQC_IS_NESTED - interrupt runs in a nested threaded context
 */
enum {
	IRQC_IS_HARDIRQ	= 0,
	IRQC_IS_NESTED,
};

typedef irqreturn_t (*irq_handler_t)(int, void *);

/**
 * struct irqaction - per interrupt action descriptor
 * @handler:	interrupt handler function
 * @name:	name of the device
 * @dev_id:	cookie to identify the device
 * @percpu_dev_id:	cookie to identify the device
 * @next:	pointer to the next irqaction for shared interrupts
 * @irq:	interrupt number
 * @flags:	flags (see IRQF_* above)
 * @thread_fn:	interrupt handler function for threaded interrupts
 * @thread:	thread pointer for threaded interrupts
 * @secondary:	pointer to secondary irqaction (force threading)
 * @thread_flags:	flags related to @thread
 * @thread_mask:	bitmask for keeping track of @thread activity
 * @dir:	pointer to the proc/irq/NN/name entry
 */
struct irqaction {
	irq_handler_t		handler;
	void			*dev_id;
	void __percpu		*percpu_dev_id;
	struct irqaction	*next;
	irq_handler_t		thread_fn;
	struct task_struct	*thread;
	struct irqaction	*secondary;
	unsigned int		irq;
	unsigned int		flags;
	unsigned long		thread_flags;
	unsigned long		thread_mask;
	const char		*name;
	struct proc_dir_entry	*dir;
} ____cacheline_internodealigned_in_smp;

extern irqreturn_t no_action(int cpl, void *dev_id);

/*
 * If a (PCI) device interrupt is not connected we set dev->irq to
 * IRQ_NOTCONNECTED. This causes request_irq() to fail with -ENOTCONN, so we
 * can distingiush that case from other error returns.
 *
 * 0x80000000 is guaranteed to be outside the available range of interrupts
 * and easy to distinguish from other possible incorrect values.
 */
#define IRQ_NOTCONNECTED	(1U << 31)

extern int __must_check
request_threaded_irq(unsigned int irq, irq_handler_t handler,
		     irq_handler_t thread_fn,
		     unsigned long flags, const char *name, void *dev);

static inline int __must_check
request_irq(unsigned int irq, irq_handler_t handler, unsigned long flags,
	    const char *name, void *dev)
{
	return request_threaded_irq(irq, handler, NULL, flags, name, dev);
}

extern int __must_check
request_any_context_irq(unsigned int irq, irq_handler_t handler,
			unsigned long flags, const char *name, void *dev_id);

extern int __must_check
__request_percpu_irq(unsigned int irq, irq_handler_t handler,
		     unsigned long flags, const char *devname,
		     void __percpu *percpu_dev_id);

static inline int __must_check
request_percpu_irq(unsigned int irq, irq_handler_t handler,
		   const char *devname, void __percpu *percpu_dev_id)
{
	return __request_percpu_irq(irq, handler, 0,
				    devname, percpu_dev_id);
}

extern const void *free_irq(unsigned int, void *);
extern void free_percpu_irq(unsigned int, void __percpu *);

struct device;

extern int __must_check
devm_request_threaded_irq(struct device *dev, unsigned int irq,
			  irq_handler_t handler, irq_handler_t thread_fn,
			  unsigned long irqflags, const char *devname,
			  void *dev_id);

static inline int __must_check
devm_request_irq(struct device *dev, unsigned int irq, irq_handler_t handler,
		 unsigned long irqflags, const char *devname, void *dev_id)
{
	return devm_request_threaded_irq(dev, irq, handler, NULL, irqflags,
					 devname, dev_id);
}

extern int __must_check
devm_request_any_context_irq(struct device *dev, unsigned int irq,
		 irq_handler_t handler, unsigned long irqflags,
		 const char *devname, void *dev_id);

extern void devm_free_irq(struct device *dev, unsigned int irq, void *dev_id);

/*
 * On lockdep we dont want to enable hardirqs in hardirq
 * context. Use local_irq_enable_in_hardirq() to annotate
 * kernel code that has to do this nevertheless (pretty much
 * the only valid case is for old/broken hardware that is
 * insanely slow).
 *
 * NOTE: in theory this might break fragile code that relies
 * on hardirq delivery - in practice we dont seem to have such
 * places left. So the only effect should be slightly increased
 * irqs-off latencies.
 */
#ifdef CONFIG_LOCKDEP
# define local_irq_enable_in_hardirq()	do { } while (0)
#else
# define local_irq_enable_in_hardirq()	local_irq_enable()
#endif

extern void disable_irq_nosync(unsigned int irq);
extern bool disable_hardirq(unsigned int irq);
extern void disable_irq(unsigned int irq);
extern void disable_percpu_irq(unsigned int irq);
extern void enable_irq(unsigned int irq);
extern void enable_percpu_irq(unsigned int irq, unsigned int type);
extern bool irq_percpu_is_enabled(unsigned int irq);
extern void irq_wake_thread(unsigned int irq, void *dev_id);

/* The following three functions are for the core kernel use only. */
extern void suspend_device_irqs(void);
extern void resume_device_irqs(void);

/**
 * struct irq_affinity_notify - context for notification of IRQ affinity changes
 * @irq:		Interrupt to which notification applies
 * @kref:		Reference count, for internal use
 * @swork:		Swork item, for internal use
 * @work:		Work item, for internal use
 * @notify:		Function to be called on change.  This will be
 *			called in process context.
 * @release:		Function to be called on release.  This will be
 *			called in process context.  Once registered, the
 *			structure must only be freed when this function is
 *			called or later.
 */
struct irq_affinity_notify {
	unsigned int irq;
	struct kref kref;
#ifdef CONFIG_PREEMPT_RT_BASE
<<<<<<< HEAD
	struct swork_event swork;
=======
	struct kthread_work work;
>>>>>>> da40ae45
#else
	struct work_struct work;
#endif
	void (*notify)(struct irq_affinity_notify *, const cpumask_t *mask);
	void (*release)(struct kref *ref);
};

/**
 * struct irq_affinity - Description for automatic irq affinity assignements
 * @pre_vectors:	Don't apply affinity to @pre_vectors at beginning of
 *			the MSI(-X) vector space
 * @post_vectors:	Don't apply affinity to @post_vectors at end of
 *			the MSI(-X) vector space
 */
struct irq_affinity {
	int	pre_vectors;
	int	post_vectors;
};

#if defined(CONFIG_SMP)

extern cpumask_var_t irq_default_affinity;

/* Internal implementation. Use the helpers below */
extern int __irq_set_affinity(unsigned int irq, const struct cpumask *cpumask,
			      bool force);

/**
 * irq_set_affinity - Set the irq affinity of a given irq
 * @irq:	Interrupt to set affinity
 * @cpumask:	cpumask
 *
 * Fails if cpumask does not contain an online CPU
 */
static inline int
irq_set_affinity(unsigned int irq, const struct cpumask *cpumask)
{
	return __irq_set_affinity(irq, cpumask, false);
}

/**
 * irq_force_affinity - Force the irq affinity of a given irq
 * @irq:	Interrupt to set affinity
 * @cpumask:	cpumask
 *
 * Same as irq_set_affinity, but without checking the mask against
 * online cpus.
 *
 * Solely for low level cpu hotplug code, where we need to make per
 * cpu interrupts affine before the cpu becomes online.
 */
static inline int
irq_force_affinity(unsigned int irq, const struct cpumask *cpumask)
{
	return __irq_set_affinity(irq, cpumask, true);
}

extern int irq_can_set_affinity(unsigned int irq);
extern int irq_select_affinity(unsigned int irq);

extern int irq_set_affinity_hint(unsigned int irq, const struct cpumask *m);

extern int
irq_set_affinity_notifier(unsigned int irq, struct irq_affinity_notify *notify);

struct cpumask *irq_create_affinity_masks(int nvec, const struct irq_affinity *affd);
int irq_calc_affinity_vectors(int minvec, int maxvec, const struct irq_affinity *affd);

#else /* CONFIG_SMP */

static inline int irq_set_affinity(unsigned int irq, const struct cpumask *m)
{
	return -EINVAL;
}

static inline int irq_force_affinity(unsigned int irq, const struct cpumask *cpumask)
{
	return 0;
}

static inline int irq_can_set_affinity(unsigned int irq)
{
	return 0;
}

static inline int irq_select_affinity(unsigned int irq)  { return 0; }

static inline int irq_set_affinity_hint(unsigned int irq,
					const struct cpumask *m)
{
	return -EINVAL;
}

static inline int
irq_set_affinity_notifier(unsigned int irq, struct irq_affinity_notify *notify)
{
	return 0;
}

static inline struct cpumask *
irq_create_affinity_masks(int nvec, const struct irq_affinity *affd)
{
	return NULL;
}

static inline int
irq_calc_affinity_vectors(int minvec, int maxvec, const struct irq_affinity *affd)
{
	return maxvec;
}

#endif /* CONFIG_SMP */

/*
 * Special lockdep variants of irq disabling/enabling.
 * These should be used for locking constructs that
 * know that a particular irq context which is disabled,
 * and which is the only irq-context user of a lock,
 * that it's safe to take the lock in the irq-disabled
 * section without disabling hardirqs.
 *
 * On !CONFIG_LOCKDEP they are equivalent to the normal
 * irq disable/enable methods.
 */
static inline void disable_irq_nosync_lockdep(unsigned int irq)
{
	disable_irq_nosync(irq);
#ifdef CONFIG_LOCKDEP
	local_irq_disable();
#endif
}

static inline void disable_irq_nosync_lockdep_irqsave(unsigned int irq, unsigned long *flags)
{
	disable_irq_nosync(irq);
#ifdef CONFIG_LOCKDEP
	local_irq_save(*flags);
#endif
}

static inline void disable_irq_lockdep(unsigned int irq)
{
	disable_irq(irq);
#ifdef CONFIG_LOCKDEP
	local_irq_disable();
#endif
}

static inline void enable_irq_lockdep(unsigned int irq)
{
#ifdef CONFIG_LOCKDEP
	local_irq_enable();
#endif
	enable_irq(irq);
}

static inline void enable_irq_lockdep_irqrestore(unsigned int irq, unsigned long *flags)
{
#ifdef CONFIG_LOCKDEP
	local_irq_restore(*flags);
#endif
	enable_irq(irq);
}

/* IRQ wakeup (PM) control: */
extern int irq_set_irq_wake(unsigned int irq, unsigned int on);

static inline int enable_irq_wake(unsigned int irq)
{
	return irq_set_irq_wake(irq, 1);
}

static inline int disable_irq_wake(unsigned int irq)
{
	return irq_set_irq_wake(irq, 0);
}

/*
 * irq_get_irqchip_state/irq_set_irqchip_state specific flags
 */
enum irqchip_irq_state {
	IRQCHIP_STATE_PENDING,		/* Is interrupt pending? */
	IRQCHIP_STATE_ACTIVE,		/* Is interrupt in progress? */
	IRQCHIP_STATE_MASKED,		/* Is interrupt masked? */
	IRQCHIP_STATE_LINE_LEVEL,	/* Is IRQ line high? */
};

extern int irq_get_irqchip_state(unsigned int irq, enum irqchip_irq_state which,
				 bool *state);
extern int irq_set_irqchip_state(unsigned int irq, enum irqchip_irq_state which,
				 bool state);

#ifdef CONFIG_IRQ_FORCED_THREADING
# ifdef CONFIG_PREEMPT_RT_BASE
#  define force_irqthreads	(true)
# else
extern bool force_irqthreads;
# endif
#else
#define force_irqthreads	(0)
#endif

#ifndef local_softirq_pending

#ifndef local_softirq_pending_ref
#define local_softirq_pending_ref irq_stat.__softirq_pending
#endif

#define local_softirq_pending()	(__this_cpu_read(local_softirq_pending_ref))
#define set_softirq_pending(x)	(__this_cpu_write(local_softirq_pending_ref, (x)))
#define or_softirq_pending(x)	(__this_cpu_or(local_softirq_pending_ref, (x)))

#endif /* local_softirq_pending */

/* Some architectures might implement lazy enabling/disabling of
 * interrupts. In some cases, such as stop_machine, we might want
 * to ensure that after a local_irq_disable(), interrupts have
 * really been disabled in hardware. Such architectures need to
 * implement the following hook.
 */
#ifndef hard_irq_disable
#define hard_irq_disable()	do { } while(0)
#endif

/* PLEASE, avoid to allocate new softirqs, if you need not _really_ high
   frequency threaded job scheduling. For almost all the purposes
   tasklets are more than enough. F.e. all serial device BHs et
   al. should be converted to tasklets, not to softirqs.
 */

enum
{
	HI_SOFTIRQ=0,
	TIMER_SOFTIRQ,
	NET_TX_SOFTIRQ,
	NET_RX_SOFTIRQ,
	BLOCK_SOFTIRQ,
	IRQ_POLL_SOFTIRQ,
	TASKLET_SOFTIRQ,
	SCHED_SOFTIRQ,
	HRTIMER_SOFTIRQ, /* Unused, but kept as tools rely on the
			    numbering. Sigh! */
	RCU_SOFTIRQ,    /* Preferable RCU should always be the last softirq */

	NR_SOFTIRQS
};

#define SOFTIRQ_STOP_IDLE_MASK (~(1 << RCU_SOFTIRQ))

/* map softirq index to softirq name. update 'softirq_to_name' in
 * kernel/softirq.c when adding a new softirq.
 */
extern const char * const softirq_to_name[NR_SOFTIRQS];

/* softirq mask and active fields moved to irq_cpustat_t in
 * asm/hardirq.h to get better cache usage.  KAO
 */

struct softirq_action
{
	void	(*action)(struct softirq_action *);
};

#ifndef CONFIG_PREEMPT_RT_FULL
asmlinkage void do_softirq(void);
asmlinkage void __do_softirq(void);
static inline void thread_do_softirq(void) { do_softirq(); }
#ifdef __ARCH_HAS_DO_SOFTIRQ
void do_softirq_own_stack(void);
#else
static inline void do_softirq_own_stack(void)
{
	__do_softirq();
}
#endif
#else
extern void thread_do_softirq(void);
#endif

extern void open_softirq(int nr, void (*action)(struct softirq_action *));
extern void softirq_init(void);
extern void __raise_softirq_irqoff(unsigned int nr);
#ifdef CONFIG_PREEMPT_RT_FULL
extern void __raise_softirq_irqoff_ksoft(unsigned int nr);
#else
static inline void __raise_softirq_irqoff_ksoft(unsigned int nr)
{
	__raise_softirq_irqoff(nr);
}
#endif

extern void raise_softirq_irqoff(unsigned int nr);
extern void raise_softirq(unsigned int nr);
extern void softirq_check_pending_idle(void);

DECLARE_PER_CPU(struct task_struct *, ksoftirqd);

static inline struct task_struct *this_cpu_ksoftirqd(void)
{
	return this_cpu_read(ksoftirqd);
}

/* Tasklets --- multithreaded analogue of BHs.

   Main feature differing them of generic softirqs: tasklet
   is running only on one CPU simultaneously.

   Main feature differing them of BHs: different tasklets
   may be run simultaneously on different CPUs.

   Properties:
   * If tasklet_schedule() is called, then tasklet is guaranteed
     to be executed on some cpu at least once after this.
   * If the tasklet is already scheduled, but its execution is still not
     started, it will be executed only once.
   * If this tasklet is already running on another CPU, it is rescheduled
     for later.
   * Schedule must not be called from the tasklet itself (a lockup occurs)
   * Tasklet is strictly serialized wrt itself, but not
     wrt another tasklets. If client needs some intertask synchronization,
     he makes it with spinlocks.
 */

struct tasklet_struct
{
	struct tasklet_struct *next;
	unsigned long state;
	atomic_t count;
	void (*func)(unsigned long);
	unsigned long data;
};

#define DECLARE_TASKLET(name, func, data) \
struct tasklet_struct name = { NULL, 0, ATOMIC_INIT(0), func, data }

#define DECLARE_TASKLET_DISABLED(name, func, data) \
struct tasklet_struct name = { NULL, 0, ATOMIC_INIT(1), func, data }


enum
{
	TASKLET_STATE_SCHED,	/* Tasklet is scheduled for execution */
	TASKLET_STATE_RUN,	/* Tasklet is running (SMP only) */
	TASKLET_STATE_PENDING	/* Tasklet is pending */
};

#define TASKLET_STATEF_SCHED	(1 << TASKLET_STATE_SCHED)
#define TASKLET_STATEF_RUN	(1 << TASKLET_STATE_RUN)
#define TASKLET_STATEF_PENDING	(1 << TASKLET_STATE_PENDING)

#if defined(CONFIG_SMP) || defined(CONFIG_PREEMPT_RT_FULL)
static inline int tasklet_trylock(struct tasklet_struct *t)
{
	return !test_and_set_bit(TASKLET_STATE_RUN, &(t)->state);
}

static inline int tasklet_tryunlock(struct tasklet_struct *t)
{
	return cmpxchg(&t->state, TASKLET_STATEF_RUN, 0) == TASKLET_STATEF_RUN;
}

static inline void tasklet_unlock(struct tasklet_struct *t)
{
	smp_mb__before_atomic();
	clear_bit(TASKLET_STATE_RUN, &(t)->state);
}

extern void tasklet_unlock_wait(struct tasklet_struct *t);

#else
#define tasklet_trylock(t) 1
#define tasklet_tryunlock(t)	1
#define tasklet_unlock_wait(t) do { } while (0)
#define tasklet_unlock(t) do { } while (0)
#endif

extern void __tasklet_schedule(struct tasklet_struct *t);

static inline void tasklet_schedule(struct tasklet_struct *t)
{
	if (!test_and_set_bit(TASKLET_STATE_SCHED, &t->state))
		__tasklet_schedule(t);
}

extern void __tasklet_hi_schedule(struct tasklet_struct *t);

static inline void tasklet_hi_schedule(struct tasklet_struct *t)
{
	if (!test_and_set_bit(TASKLET_STATE_SCHED, &t->state))
		__tasklet_hi_schedule(t);
}

static inline void tasklet_disable_nosync(struct tasklet_struct *t)
{
	atomic_inc(&t->count);
	smp_mb__after_atomic();
}

static inline void tasklet_disable(struct tasklet_struct *t)
{
	tasklet_disable_nosync(t);
	tasklet_unlock_wait(t);
	smp_mb();
}

extern void tasklet_enable(struct tasklet_struct *t);
extern void tasklet_kill(struct tasklet_struct *t);
extern void tasklet_kill_immediate(struct tasklet_struct *t, unsigned int cpu);
extern void tasklet_init(struct tasklet_struct *t,
			 void (*func)(unsigned long), unsigned long data);

#ifdef CONFIG_PREEMPT_RT_FULL
extern void softirq_early_init(void);
#else
static inline void softirq_early_init(void) { }
#endif

struct tasklet_hrtimer {
	struct hrtimer		timer;
	struct tasklet_struct	tasklet;
	enum hrtimer_restart	(*function)(struct hrtimer *);
};

extern void
tasklet_hrtimer_init(struct tasklet_hrtimer *ttimer,
		     enum hrtimer_restart (*function)(struct hrtimer *),
		     clockid_t which_clock, enum hrtimer_mode mode);

static inline
void tasklet_hrtimer_start(struct tasklet_hrtimer *ttimer, ktime_t time,
			   const enum hrtimer_mode mode)
{
	hrtimer_start(&ttimer->timer, time, mode);
}

static inline
void tasklet_hrtimer_cancel(struct tasklet_hrtimer *ttimer)
{
	hrtimer_cancel(&ttimer->timer);
	tasklet_kill(&ttimer->tasklet);
}

/*
 * Autoprobing for irqs:
 *
 * probe_irq_on() and probe_irq_off() provide robust primitives
 * for accurate IRQ probing during kernel initialization.  They are
 * reasonably simple to use, are not "fooled" by spurious interrupts,
 * and, unlike other attempts at IRQ probing, they do not get hung on
 * stuck interrupts (such as unused PS2 mouse interfaces on ASUS boards).
 *
 * For reasonably foolproof probing, use them as follows:
 *
 * 1. clear and/or mask the device's internal interrupt.
 * 2. sti();
 * 3. irqs = probe_irq_on();      // "take over" all unassigned idle IRQs
 * 4. enable the device and cause it to trigger an interrupt.
 * 5. wait for the device to interrupt, using non-intrusive polling or a delay.
 * 6. irq = probe_irq_off(irqs);  // get IRQ number, 0=none, negative=multiple
 * 7. service the device to clear its pending interrupt.
 * 8. loop again if paranoia is required.
 *
 * probe_irq_on() returns a mask of allocated irq's.
 *
 * probe_irq_off() takes the mask as a parameter,
 * and returns the irq number which occurred,
 * or zero if none occurred, or a negative irq number
 * if more than one irq occurred.
 */

#if !defined(CONFIG_GENERIC_IRQ_PROBE) 
static inline unsigned long probe_irq_on(void)
{
	return 0;
}
static inline int probe_irq_off(unsigned long val)
{
	return 0;
}
static inline unsigned int probe_irq_mask(unsigned long val)
{
	return 0;
}
#else
extern unsigned long probe_irq_on(void);	/* returns 0 on failure */
extern int probe_irq_off(unsigned long);	/* returns 0 or negative on failure */
extern unsigned int probe_irq_mask(unsigned long);	/* returns mask of ISA interrupts */
#endif

#ifdef CONFIG_PROC_FS
/* Initialize /proc/irq/ */
extern void init_irq_proc(void);
#else
static inline void init_irq_proc(void)
{
}
#endif

#ifdef CONFIG_IRQ_TIMINGS
void irq_timings_enable(void);
void irq_timings_disable(void);
u64 irq_timings_next_event(u64 now);
#endif

struct seq_file;
int show_interrupts(struct seq_file *p, void *v);
int arch_show_interrupts(struct seq_file *p, int prec);

extern int early_irq_init(void);
extern int arch_probe_nr_irqs(void);
extern int arch_early_irq_init(void);

/*
 * We want to know which function is an entrypoint of a hardirq or a softirq.
 */
#define __irq_entry		 __attribute__((__section__(".irqentry.text")))
#define __softirq_entry  \
	__attribute__((__section__(".softirqentry.text")))

#endif<|MERGE_RESOLUTION|>--- conflicted
+++ resolved
@@ -13,11 +13,7 @@
 #include <linux/hrtimer.h>
 #include <linux/kref.h>
 #include <linux/workqueue.h>
-<<<<<<< HEAD
-#include <linux/swork.h>
-=======
 #include <linux/kthread.h>
->>>>>>> da40ae45
 
 #include <linux/atomic.h>
 #include <asm/ptrace.h>
@@ -232,7 +228,6 @@
  * struct irq_affinity_notify - context for notification of IRQ affinity changes
  * @irq:		Interrupt to which notification applies
  * @kref:		Reference count, for internal use
- * @swork:		Swork item, for internal use
  * @work:		Work item, for internal use
  * @notify:		Function to be called on change.  This will be
  *			called in process context.
@@ -245,11 +240,7 @@
 	unsigned int irq;
 	struct kref kref;
 #ifdef CONFIG_PREEMPT_RT_BASE
-<<<<<<< HEAD
-	struct swork_event swork;
-=======
 	struct kthread_work work;
->>>>>>> da40ae45
 #else
 	struct work_struct work;
 #endif
