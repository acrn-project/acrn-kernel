/*
 *
 * Intel Management Engine Interface (Intel MEI) Linux driver
 * Copyright (c) 2003-2012, Intel Corporation.
 *
 * This program is free software; you can redistribute it and/or modify it
 * under the terms and conditions of the GNU General Public License,
 * version 2, as published by the Free Software Foundation.
 *
 * This program is distributed in the hope it will be useful, but WITHOUT
 * ANY WARRANTY; without even the implied warranty of MERCHANTABILITY or
 * FITNESS FOR A PARTICULAR PURPOSE.  See the GNU General Public License for
 * more details.
 *
 */


#include <linux/export.h>
#include <linux/kthread.h>
#include <linux/interrupt.h>
#include <linux/fs.h>
#include <linux/jiffies.h>
#include <linux/slab.h>
#include <linux/pm_runtime.h>

#include <linux/mei.h>

#include "mei_dev.h"
#include "hbm.h"
#include "client.h"


/**
 * mei_irq_compl_handler - dispatch complete handlers
 *	for the completed callbacks
 *
 * @dev: mei device
 * @cmpl_list: list of completed cbs
 */
void mei_irq_compl_handler(struct mei_device *dev, struct list_head *cmpl_list)
{
	struct mei_cl_cb *cb, *next;
	struct mei_cl *cl;

	list_for_each_entry_safe(cb, next, cmpl_list, list) {
		cl = cb->cl;
		list_del_init(&cb->list);

		dev_dbg(dev->dev, "completing call back.\n");
		mei_cl_complete(cl, cb);
	}
}
EXPORT_SYMBOL_GPL(mei_irq_compl_handler);

/**
 * mei_cl_hbm_equal - check if hbm is addressed to the client
 *
 * @cl: host client
 * @mei_hdr: header of mei client message
 *
 * Return: true if matches, false otherwise
 */
static inline int mei_cl_hbm_equal(struct mei_cl *cl,
			struct mei_msg_hdr *mei_hdr)
{
	return  mei_cl_host_addr(cl) == mei_hdr->host_addr &&
		mei_cl_me_id(cl) == mei_hdr->me_addr;
}

/**
 * mei_irq_discard_msg  - discard received message
 *
 * @dev: mei device
 * @hdr: message header
 * @discard_len: the length of the message to discard (excluding header)
 */
static void mei_irq_discard_msg(struct mei_device *dev, struct mei_msg_hdr *hdr,
				size_t discard_len)
{
<<<<<<< HEAD
	if (hdr->dma_ring)
		mei_dma_ring_read(dev, NULL, hdr->extension[0]);
=======
	if (hdr->dma_ring) {
		mei_dma_ring_read(dev, NULL,
				  hdr->extension[dev->rd_msg_hdr_count - 2]);
		discard_len = 0;
	}
>>>>>>> ee383eea
	/*
	 * no need to check for size as it is guarantied
	 * that length fits into rd_msg_buf
	 */
	mei_read_slots(dev, dev->rd_msg_buf, discard_len);
	dev_dbg(dev->dev, "discarding message " MEI_HDR_FMT "\n",
		MEI_HDR_PRM(hdr));
}

/**
 * mei_cl_irq_read_msg - process client message
 *
 * @cl: reading client
 * @mei_hdr: header of mei client message
 * @meta: extend meta header
 * @cmpl_list: completion list
 *
 * Return: always 0
 */
static int mei_cl_irq_read_msg(struct mei_cl *cl,
			       struct mei_msg_hdr *mei_hdr,
			       struct mei_ext_meta_hdr *meta,
			       struct list_head *cmpl_list)
{
	struct mei_device *dev = cl->dev;
	struct mei_cl_cb *cb;
<<<<<<< HEAD
	struct mei_msg_extd_hdr *ext_hdr = (void *)mei_hdr->extension;
	size_t buf_sz;
	u32 length;
=======

	size_t buf_sz;
	u32 length;
	int ext_len;

	length = mei_hdr->length;
	ext_len = 0;
	if (mei_hdr->extended) {
		ext_len = sizeof(*meta) + mei_slots2data(meta->size);
		length -= ext_len;
	}
>>>>>>> ee383eea

	cb = list_first_entry_or_null(&cl->rd_pending, struct mei_cl_cb, list);
	if (!cb) {
		if (!mei_cl_is_fixed_address(cl)) {
			cl_err(dev, cl, "pending read cb not found\n");
			goto discard;
		}
		cb = mei_cl_alloc_cb(cl, mei_cl_mtu(cl), MEI_FOP_READ, cl->fp);
		if (!cb)
			goto discard;
		list_add_tail(&cb->list, &cl->rd_pending);
	}

	if (mei_hdr->extended) {
<<<<<<< HEAD
		cl_dbg(dev, cl, "vtag: %d\n", ext_hdr->vtag);
		if (cb->vtag && cb->vtag != ext_hdr->vtag) {
			cl_err(dev, cl, "mismatched tag: %d != %d\n",
			       cb->vtag, ext_hdr->vtag);
			cb->status = -EPROTO;
			goto discard;
		}
		cb->vtag = ext_hdr->vtag;
=======
		struct mei_ext_hdr *ext;
		struct mei_ext_hdr *vtag = NULL;

		ext = mei_ext_begin(meta);
		do {
			switch (ext->type) {
			case MEI_EXT_HDR_VTAG:
				vtag = ext;
				break;
			case MEI_EXT_HDR_GSC:
			case MEI_EXT_HDR_NONE:
			default:
				cb->status = -EPROTO;
				break;
			}

			ext = mei_ext_next(ext);
		} while (!mei_ext_last(meta, ext));

		if (!vtag) {
			cl_dbg(dev, cl, "vtag not found in extended header.\n");
			cb->status = -EPROTO;
			goto discard;
		}

		cl_dbg(dev, cl, "vtag: %d\n", vtag->ext_payload[0]);
		if (cb->vtag && cb->vtag != vtag->ext_payload[0]) {
			cl_err(dev, cl, "mismatched tag: %d != %d\n",
			       cb->vtag, vtag->ext_payload[0]);
			cb->status = -EPROTO;
			goto discard;
		}
		cb->vtag = vtag->ext_payload[0];

>>>>>>> ee383eea
	}

	if (!mei_cl_is_connected(cl)) {
		cl_dbg(dev, cl, "not connected\n");
		cb->status = -ENODEV;
		goto discard;
	}

<<<<<<< HEAD
	length = mei_hdr->dma_ring ? mei_hdr->extension[1] : mei_hdr->length;
=======
	if (mei_hdr->dma_ring)
		length = mei_hdr->extension[mei_data2slots(ext_len)];
>>>>>>> ee383eea

	buf_sz = length + cb->buf_idx;
	/* catch for integer overflow */
	if (buf_sz < cb->buf_idx) {
		cl_err(dev, cl, "message is too big len %d idx %zu\n",
		       length, cb->buf_idx);
		cb->status = -EMSGSIZE;
		goto discard;
	}

	if (cb->buf.size < buf_sz) {
		cl_dbg(dev, cl, "message overflow. size %zu len %d idx %zu\n",
			cb->buf.size, length, cb->buf_idx);
		cb->status = -EMSGSIZE;
		goto discard;
	}

<<<<<<< HEAD
	if (mei_hdr->dma_ring)
		mei_dma_ring_read(dev, cb->buf.data + cb->buf_idx, length);

	/*  for DMA read 0 length to generate an interrupt to the device */
	mei_read_slots(dev, cb->buf.data + cb->buf_idx, mei_hdr->length);
=======
	if (mei_hdr->dma_ring) {
		mei_dma_ring_read(dev, cb->buf.data + cb->buf_idx, length);
		/*  for DMA read 0 length to generate interrupt to the device */
		mei_read_slots(dev, cb->buf.data + cb->buf_idx, 0);
	} else {
		mei_read_slots(dev, cb->buf.data + cb->buf_idx, length);
	}
>>>>>>> ee383eea

	cb->buf_idx += length;

	if (mei_hdr->msg_complete) {
		cl_dbg(dev, cl, "completed read length = %zu\n", cb->buf_idx);
		list_move_tail(&cb->list, cmpl_list);
	} else {
		pm_runtime_mark_last_busy(dev->dev);
		pm_request_autosuspend(dev->dev);
	}

	return 0;

discard:
	if (cb)
		list_move_tail(&cb->list, cmpl_list);
	mei_irq_discard_msg(dev, mei_hdr, length);
	return 0;
}

/**
 * mei_cl_irq_disconnect_rsp - send disconnection response message
 *
 * @cl: client
 * @cb: callback block.
 * @cmpl_list: complete list.
 *
 * Return: 0, OK; otherwise, error.
 */
static int mei_cl_irq_disconnect_rsp(struct mei_cl *cl, struct mei_cl_cb *cb,
				     struct list_head *cmpl_list)
{
	struct mei_device *dev = cl->dev;
	u32 msg_slots;
	int slots;
	int ret;

	msg_slots = mei_hbm2slots(sizeof(struct hbm_client_connect_response));
	slots = mei_hbuf_empty_slots(dev);
	if (slots < 0)
		return -EOVERFLOW;

	if ((u32)slots < msg_slots)
		return -EMSGSIZE;

	ret = mei_hbm_cl_disconnect_rsp(dev, cl);
	list_move_tail(&cb->list, cmpl_list);

	return ret;
}

/**
 * mei_cl_irq_read - processes client read related operation from the
 *	interrupt thread context - request for flow control credits
 *
 * @cl: client
 * @cb: callback block.
 * @cmpl_list: complete list.
 *
 * Return: 0, OK; otherwise, error.
 */
static int mei_cl_irq_read(struct mei_cl *cl, struct mei_cl_cb *cb,
			   struct list_head *cmpl_list)
{
	struct mei_device *dev = cl->dev;
	u32 msg_slots;
	int slots;
	int ret;

	if (!list_empty(&cl->rd_pending))
		return 0;

	msg_slots = mei_hbm2slots(sizeof(struct hbm_flow_control));
	slots = mei_hbuf_empty_slots(dev);
	if (slots < 0)
		return -EOVERFLOW;

	if ((u32)slots < msg_slots)
		return -EMSGSIZE;

	ret = mei_hbm_cl_flow_control_req(dev, cl);
	if (ret) {
		cl->status = ret;
		cb->buf_idx = 0;
		list_move_tail(&cb->list, cmpl_list);
		return ret;
	}

	list_move_tail(&cb->list, &cl->rd_pending);

	return 0;
}

static inline bool hdr_is_hbm(struct mei_msg_hdr *mei_hdr)
{
	return mei_hdr->host_addr == 0 && mei_hdr->me_addr == 0;
}

static inline bool hdr_is_fixed(struct mei_msg_hdr *mei_hdr)
{
	return mei_hdr->host_addr == 0 && mei_hdr->me_addr != 0;
}

static inline int hdr_is_valid(u32 msg_hdr)
{
	struct mei_msg_hdr *mei_hdr;

	mei_hdr = (struct mei_msg_hdr *)&msg_hdr;
	if (!msg_hdr || mei_hdr->reserved)
		return -EBADMSG;

	if (mei_hdr->dma_ring && mei_hdr->length != MEI_SLOT_SIZE)
		return -EBADMSG;

	return 0;
}

/**
 * mei_irq_read_handler - bottom half read routine after ISR to
 * handle the read processing.
 *
 * @dev: the device structure
 * @cmpl_list: An instance of our list structure
 * @slots: slots to read.
 *
 * Return: 0 on success, <0 on failure.
 */
int mei_irq_read_handler(struct mei_device *dev,
			 struct list_head *cmpl_list, s32 *slots)
{
	struct mei_msg_hdr *mei_hdr;
	struct mei_ext_meta_hdr *meta_hdr = NULL;
	struct mei_cl *cl;
	int ret;
	u32 ext_meta_hdr_u32;
	int i;
	int ext_hdr_end;

	if (!dev->rd_msg_hdr[0]) {
		dev->rd_msg_hdr[0] = mei_read_hdr(dev);
<<<<<<< HEAD
=======
		dev->rd_msg_hdr_count = 1;
>>>>>>> ee383eea
		(*slots)--;
		dev_dbg(dev->dev, "slots =%08x.\n", *slots);

		ret = hdr_is_valid(dev->rd_msg_hdr[0]);
		if (ret) {
			dev_err(dev->dev, "corrupted message header 0x%08X\n",
				dev->rd_msg_hdr[0]);
			goto end;
		}
	}

	mei_hdr = (struct mei_msg_hdr *)dev->rd_msg_hdr;
	dev_dbg(dev->dev, MEI_HDR_FMT, MEI_HDR_PRM(mei_hdr));

	if (mei_slots2data(*slots) < mei_hdr->length) {
		dev_err(dev->dev, "less data available than length=%08x.\n",
				*slots);
		/* we can't read the message */
		ret = -ENODATA;
		goto end;
	}

<<<<<<< HEAD
	if (mei_hdr->extended) {
		dev->rd_msg_hdr[1] = mei_read_hdr(dev);
		(*slots)--;
	}
	if (mei_hdr->dma_ring) {
		dev->rd_msg_hdr[2] = mei_read_hdr(dev);
		(*slots)--;
		mei_hdr->length = 0;
=======
	ext_hdr_end = 1;

	if (mei_hdr->extended) {
		if (!dev->rd_msg_hdr[1]) {
			ext_meta_hdr_u32 = mei_read_hdr(dev);
			dev->rd_msg_hdr[1] = ext_meta_hdr_u32;
			dev->rd_msg_hdr_count++;
			(*slots)--;
			dev_dbg(dev->dev, "extended header is %08x\n",
				ext_meta_hdr_u32);
		}
		meta_hdr = ((struct mei_ext_meta_hdr *)
				dev->rd_msg_hdr + 1);
		ext_hdr_end = meta_hdr->size + 2;
		for (i = dev->rd_msg_hdr_count; i < ext_hdr_end; i++) {
			dev->rd_msg_hdr[i] = mei_read_hdr(dev);
			dev_dbg(dev->dev, "extended header %d is %08x\n", i,
				dev->rd_msg_hdr[i]);
			dev->rd_msg_hdr_count++;
			(*slots)--;
		}
	}

	if (mei_hdr->dma_ring) {
		dev->rd_msg_hdr[ext_hdr_end] = mei_read_hdr(dev);
		dev->rd_msg_hdr_count++;
		(*slots)--;
		mei_hdr->length -= sizeof(dev->rd_msg_hdr[ext_hdr_end]);
>>>>>>> ee383eea
	}

	/*  HBM message */
	if (hdr_is_hbm(mei_hdr)) {
		ret = mei_hbm_dispatch(dev, mei_hdr);
		if (ret) {
			dev_dbg(dev->dev, "mei_hbm_dispatch failed ret = %d\n",
					ret);
			goto end;
		}
		goto reset_slots;
	}

	/* find recipient cl */
	list_for_each_entry(cl, &dev->file_list, link) {
		if (mei_cl_hbm_equal(cl, mei_hdr)) {
			cl_dbg(dev, cl, "got a message\n");
			break;
		}
	}

	/* if no recipient cl was found we assume corrupted header */
	if (&cl->link == &dev->file_list) {
		/* A message for not connected fixed address clients
		 * should be silently discarded
		 * On power down client may be force cleaned,
		 * silently discard such messages
		 */
		if (hdr_is_fixed(mei_hdr) ||
		    dev->dev_state == MEI_DEV_POWER_DOWN) {
			mei_irq_discard_msg(dev, mei_hdr, mei_hdr->length);
			ret = 0;
			goto reset_slots;
		}
		dev_err(dev->dev, "no destination client found 0x%08X\n",
				dev->rd_msg_hdr[0]);
		ret = -EBADMSG;
		goto end;
	}

	ret = mei_cl_irq_read_msg(cl, mei_hdr, meta_hdr, cmpl_list);


reset_slots:
	/* reset the number of slots and header */
	memset(dev->rd_msg_hdr, 0, sizeof(dev->rd_msg_hdr));
<<<<<<< HEAD
=======
	dev->rd_msg_hdr_count = 0;
>>>>>>> ee383eea
	*slots = mei_count_full_read_slots(dev);
	if (*slots == -EOVERFLOW) {
		/* overflow - reset */
		dev_err(dev->dev, "resetting due to slots overflow.\n");
		/* set the event since message has been read */
		ret = -ERANGE;
		goto end;
	}
end:
	return ret;
}
EXPORT_SYMBOL_GPL(mei_irq_read_handler);


/**
 * mei_irq_write_handler -  dispatch write requests
 *  after irq received
 *
 * @dev: the device structure
 * @cmpl_list: An instance of our list structure
 *
 * Return: 0 on success, <0 on failure.
 */
int mei_irq_write_handler(struct mei_device *dev, struct list_head *cmpl_list)
{

	struct mei_cl *cl;
	struct mei_cl_cb *cb, *next;
	s32 slots;
	int ret;


	if (!mei_hbuf_acquire(dev))
		return 0;

	slots = mei_hbuf_empty_slots(dev);
	if (slots < 0)
		return -EOVERFLOW;

	if (slots == 0)
		return -EMSGSIZE;

	/* complete all waiting for write CB */
	dev_dbg(dev->dev, "complete all waiting for write cb.\n");

	list_for_each_entry_safe(cb, next, &dev->write_waiting_list, list) {
		cl = cb->cl;

		cl->status = 0;
		cl_dbg(dev, cl, "MEI WRITE COMPLETE\n");
		cl->writing_state = MEI_WRITE_COMPLETE;
		list_move_tail(&cb->list, cmpl_list);
	}

	/* complete control write list CB */
	dev_dbg(dev->dev, "complete control write list cb.\n");
	list_for_each_entry_safe(cb, next, &dev->ctrl_wr_list, list) {
		cl = cb->cl;
		switch (cb->fop_type) {
		case MEI_FOP_DISCONNECT:
			/* send disconnect message */
			ret = mei_cl_irq_disconnect(cl, cb, cmpl_list);
			if (ret)
				return ret;

			break;
		case MEI_FOP_READ:
			/* send flow control message */
			ret = mei_cl_irq_read(cl, cb, cmpl_list);
			if (ret)
				return ret;

			break;
		case MEI_FOP_CONNECT:
			/* connect message */
			ret = mei_cl_irq_connect(cl, cb, cmpl_list);
			if (ret)
				return ret;

			break;
		case MEI_FOP_DISCONNECT_RSP:
			/* send disconnect resp */
			ret = mei_cl_irq_disconnect_rsp(cl, cb, cmpl_list);
			if (ret)
				return ret;
			break;

		case MEI_FOP_NOTIFY_START:
		case MEI_FOP_NOTIFY_STOP:
			ret = mei_cl_irq_notify(cl, cb, cmpl_list);
			if (ret)
				return ret;
			break;
		default:
			BUG();
		}

	}
	/* complete  write list CB */
	dev_dbg(dev->dev, "complete write list cb.\n");
	list_for_each_entry_safe(cb, next, &dev->write_list, list) {
		cl = cb->cl;
		ret = mei_cl_irq_write(cl, cb, cmpl_list);
		if (ret)
			return ret;
	}
	return 0;
}
EXPORT_SYMBOL_GPL(mei_irq_write_handler);


/**
 * mei_connect_timeout  - connect/disconnect timeouts
 *
 * @cl: host client
 */
static void mei_connect_timeout(struct mei_cl *cl)
{
	struct mei_device *dev = cl->dev;

	if (cl->state == MEI_FILE_CONNECTING) {
		if (dev->hbm_f_dot_supported) {
			cl->state = MEI_FILE_DISCONNECT_REQUIRED;
			wake_up(&cl->wait);
			return;
		}
	}
	mei_reset(dev);
}

#define MEI_STALL_TIMER_FREQ (2 * HZ)
/**
 * mei_schedule_stall_timer - re-arm stall_timer work
 *
 * Schedule stall timer
 *
 * @dev: the device structure
 */
void mei_schedule_stall_timer(struct mei_device *dev)
{
	schedule_delayed_work(&dev->timer_work, MEI_STALL_TIMER_FREQ);
}

/**
 * mei_timer - timer function.
 *
 * @work: pointer to the work_struct structure
 *
 */
void mei_timer(struct work_struct *work)
{
	struct mei_cl *cl;
	struct mei_device *dev = container_of(work,
					struct mei_device, timer_work.work);
	bool reschedule_timer = false;

	mutex_lock(&dev->device_lock);

	/* Catch interrupt stalls during HBM init handshake */
	if (dev->dev_state == MEI_DEV_INIT_CLIENTS &&
	    dev->hbm_state != MEI_HBM_IDLE) {

		if (dev->init_clients_timer) {
			if (--dev->init_clients_timer == 0) {
				dev_err(dev->dev, "timer: init clients timeout hbm_state = %d.\n",
					dev->hbm_state);
				mei_reset(dev);
				goto out;
			}
			reschedule_timer = true;
		}
	}

	if (dev->dev_state != MEI_DEV_ENABLED)
		goto out;

	/*** connect/disconnect timeouts ***/
	list_for_each_entry(cl, &dev->file_list, link) {
		if (cl->timer_count) {
			if (--cl->timer_count == 0) {
				dev_err(dev->dev, "timer: connect/disconnect timeout.\n");
				mei_connect_timeout(cl);
				goto out;
			}
			reschedule_timer = true;
		}
	}

out:
	if (dev->dev_state != MEI_DEV_DISABLED && reschedule_timer)
		mei_schedule_stall_timer(dev);

	mutex_unlock(&dev->device_lock);
}<|MERGE_RESOLUTION|>--- conflicted
+++ resolved
@@ -77,16 +77,11 @@
 static void mei_irq_discard_msg(struct mei_device *dev, struct mei_msg_hdr *hdr,
 				size_t discard_len)
 {
-<<<<<<< HEAD
-	if (hdr->dma_ring)
-		mei_dma_ring_read(dev, NULL, hdr->extension[0]);
-=======
 	if (hdr->dma_ring) {
 		mei_dma_ring_read(dev, NULL,
 				  hdr->extension[dev->rd_msg_hdr_count - 2]);
 		discard_len = 0;
 	}
->>>>>>> ee383eea
 	/*
 	 * no need to check for size as it is guarantied
 	 * that length fits into rd_msg_buf
@@ -113,11 +108,6 @@
 {
 	struct mei_device *dev = cl->dev;
 	struct mei_cl_cb *cb;
-<<<<<<< HEAD
-	struct mei_msg_extd_hdr *ext_hdr = (void *)mei_hdr->extension;
-	size_t buf_sz;
-	u32 length;
-=======
 
 	size_t buf_sz;
 	u32 length;
@@ -129,7 +119,6 @@
 		ext_len = sizeof(*meta) + mei_slots2data(meta->size);
 		length -= ext_len;
 	}
->>>>>>> ee383eea
 
 	cb = list_first_entry_or_null(&cl->rd_pending, struct mei_cl_cb, list);
 	if (!cb) {
@@ -144,16 +133,6 @@
 	}
 
 	if (mei_hdr->extended) {
-<<<<<<< HEAD
-		cl_dbg(dev, cl, "vtag: %d\n", ext_hdr->vtag);
-		if (cb->vtag && cb->vtag != ext_hdr->vtag) {
-			cl_err(dev, cl, "mismatched tag: %d != %d\n",
-			       cb->vtag, ext_hdr->vtag);
-			cb->status = -EPROTO;
-			goto discard;
-		}
-		cb->vtag = ext_hdr->vtag;
-=======
 		struct mei_ext_hdr *ext;
 		struct mei_ext_hdr *vtag = NULL;
 
@@ -188,7 +167,6 @@
 		}
 		cb->vtag = vtag->ext_payload[0];
 
->>>>>>> ee383eea
 	}
 
 	if (!mei_cl_is_connected(cl)) {
@@ -197,12 +175,8 @@
 		goto discard;
 	}
 
-<<<<<<< HEAD
-	length = mei_hdr->dma_ring ? mei_hdr->extension[1] : mei_hdr->length;
-=======
 	if (mei_hdr->dma_ring)
 		length = mei_hdr->extension[mei_data2slots(ext_len)];
->>>>>>> ee383eea
 
 	buf_sz = length + cb->buf_idx;
 	/* catch for integer overflow */
@@ -220,13 +194,6 @@
 		goto discard;
 	}
 
-<<<<<<< HEAD
-	if (mei_hdr->dma_ring)
-		mei_dma_ring_read(dev, cb->buf.data + cb->buf_idx, length);
-
-	/*  for DMA read 0 length to generate an interrupt to the device */
-	mei_read_slots(dev, cb->buf.data + cb->buf_idx, mei_hdr->length);
-=======
 	if (mei_hdr->dma_ring) {
 		mei_dma_ring_read(dev, cb->buf.data + cb->buf_idx, length);
 		/*  for DMA read 0 length to generate interrupt to the device */
@@ -234,7 +201,6 @@
 	} else {
 		mei_read_slots(dev, cb->buf.data + cb->buf_idx, length);
 	}
->>>>>>> ee383eea
 
 	cb->buf_idx += length;
 
@@ -375,10 +341,7 @@
 
 	if (!dev->rd_msg_hdr[0]) {
 		dev->rd_msg_hdr[0] = mei_read_hdr(dev);
-<<<<<<< HEAD
-=======
 		dev->rd_msg_hdr_count = 1;
->>>>>>> ee383eea
 		(*slots)--;
 		dev_dbg(dev->dev, "slots =%08x.\n", *slots);
 
@@ -401,16 +364,6 @@
 		goto end;
 	}
 
-<<<<<<< HEAD
-	if (mei_hdr->extended) {
-		dev->rd_msg_hdr[1] = mei_read_hdr(dev);
-		(*slots)--;
-	}
-	if (mei_hdr->dma_ring) {
-		dev->rd_msg_hdr[2] = mei_read_hdr(dev);
-		(*slots)--;
-		mei_hdr->length = 0;
-=======
 	ext_hdr_end = 1;
 
 	if (mei_hdr->extended) {
@@ -439,7 +392,6 @@
 		dev->rd_msg_hdr_count++;
 		(*slots)--;
 		mei_hdr->length -= sizeof(dev->rd_msg_hdr[ext_hdr_end]);
->>>>>>> ee383eea
 	}
 
 	/*  HBM message */
@@ -486,10 +438,7 @@
 reset_slots:
 	/* reset the number of slots and header */
 	memset(dev->rd_msg_hdr, 0, sizeof(dev->rd_msg_hdr));
-<<<<<<< HEAD
-=======
 	dev->rd_msg_hdr_count = 0;
->>>>>>> ee383eea
 	*slots = mei_count_full_read_slots(dev);
 	if (*slots == -EOVERFLOW) {
 		/* overflow - reset */
