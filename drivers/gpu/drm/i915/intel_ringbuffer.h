/* SPDX-License-Identifier: GPL-2.0 */
#ifndef _INTEL_RINGBUFFER_H_
#define _INTEL_RINGBUFFER_H_

#include <linux/hashtable.h>
#include "i915_gem_batch_pool.h"
#include "i915_gem_request.h"
#include "i915_gem_timeline.h"
#include "i915_selftest.h"

#define I915_CMD_HASH_ORDER 9

/* Early gen2 devices have a cacheline of just 32 bytes, using 64 is overkill,
 * but keeps the logic simple. Indeed, the whole purpose of this macro is just
 * to give some inclination as to some of the magic values used in the various
 * workarounds!
 */
#define CACHELINE_BYTES 64
#define CACHELINE_DWORDS (CACHELINE_BYTES / sizeof(uint32_t))

struct intel_hw_status_page {
	struct i915_vma *vma;
	u32 *page_addr;
	u32 ggtt_offset;
};

#define I915_READ_TAIL(engine) I915_READ(RING_TAIL((engine)->mmio_base))
#define I915_WRITE_TAIL(engine, val) I915_WRITE(RING_TAIL((engine)->mmio_base), val)

#define I915_READ_START(engine) I915_READ(RING_START((engine)->mmio_base))
#define I915_WRITE_START(engine, val) I915_WRITE(RING_START((engine)->mmio_base), val)

#define I915_READ_HEAD(engine)  I915_READ(RING_HEAD((engine)->mmio_base))
#define I915_WRITE_HEAD(engine, val) I915_WRITE(RING_HEAD((engine)->mmio_base), val)

#define I915_READ_CTL(engine) I915_READ(RING_CTL((engine)->mmio_base))
#define I915_WRITE_CTL(engine, val) I915_WRITE(RING_CTL((engine)->mmio_base), val)

#define I915_READ_IMR(engine) I915_READ(RING_IMR((engine)->mmio_base))
#define I915_WRITE_IMR(engine, val) I915_WRITE(RING_IMR((engine)->mmio_base), val)

#define I915_READ_MODE(engine) I915_READ(RING_MI_MODE((engine)->mmio_base))
#define I915_WRITE_MODE(engine, val) I915_WRITE(RING_MI_MODE((engine)->mmio_base), val)

/* seqno size is actually only a uint32, but since we plan to use MI_FLUSH_DW to
 * do the writes, and that must have qw aligned offsets, simply pretend it's 8b.
 */
#define gen8_semaphore_seqno_size sizeof(uint64_t)
#define GEN8_SEMAPHORE_OFFSET(__from, __to)			     \
	(((__from) * I915_NUM_ENGINES  + (__to)) * gen8_semaphore_seqno_size)
#define GEN8_SIGNAL_OFFSET(__ring, to)			     \
	(dev_priv->semaphore->node.start + \
	 GEN8_SEMAPHORE_OFFSET((__ring)->id, (to)))
#define GEN8_WAIT_OFFSET(__ring, from)			     \
	(dev_priv->semaphore->node.start + \
	 GEN8_SEMAPHORE_OFFSET(from, (__ring)->id))

enum intel_engine_hangcheck_action {
	ENGINE_IDLE = 0,
	ENGINE_WAIT,
	ENGINE_ACTIVE_SEQNO,
	ENGINE_ACTIVE_HEAD,
	ENGINE_ACTIVE_SUBUNITS,
	ENGINE_WAIT_KICK,
	ENGINE_DEAD,
};

static inline const char *
hangcheck_action_to_str(const enum intel_engine_hangcheck_action a)
{
	switch (a) {
	case ENGINE_IDLE:
		return "idle";
	case ENGINE_WAIT:
		return "wait";
	case ENGINE_ACTIVE_SEQNO:
		return "active seqno";
	case ENGINE_ACTIVE_HEAD:
		return "active head";
	case ENGINE_ACTIVE_SUBUNITS:
		return "active subunits";
	case ENGINE_WAIT_KICK:
		return "wait kick";
	case ENGINE_DEAD:
		return "dead";
	}

	return "unknown";
}

#define I915_MAX_SLICES	3
#define I915_MAX_SUBSLICES 3

#define instdone_slice_mask(dev_priv__) \
	(INTEL_GEN(dev_priv__) == 7 ? \
	 1 : INTEL_INFO(dev_priv__)->sseu.slice_mask)

#define instdone_subslice_mask(dev_priv__) \
	(INTEL_GEN(dev_priv__) == 7 ? \
	 1 : INTEL_INFO(dev_priv__)->sseu.subslice_mask)

#define for_each_instdone_slice_subslice(dev_priv__, slice__, subslice__) \
	for ((slice__) = 0, (subslice__) = 0; \
	     (slice__) < I915_MAX_SLICES; \
	     (subslice__) = ((subslice__) + 1) < I915_MAX_SUBSLICES ? (subslice__) + 1 : 0, \
	       (slice__) += ((subslice__) == 0)) \
		for_each_if((BIT(slice__) & instdone_slice_mask(dev_priv__)) && \
			    (BIT(subslice__) & instdone_subslice_mask(dev_priv__)))

struct intel_instdone {
	u32 instdone;
	/* The following exist only in the RCS engine */
	u32 slice_common;
	u32 sampler[I915_MAX_SLICES][I915_MAX_SUBSLICES];
	u32 row[I915_MAX_SLICES][I915_MAX_SUBSLICES];
};

struct intel_engine_hangcheck {
	u64 acthd;
	u32 seqno;
	enum intel_engine_hangcheck_action action;
	unsigned long action_timestamp;
	int deadlock;
	struct intel_instdone instdone;
	struct drm_i915_gem_request *active_request;
	bool stalled;
};

struct intel_ring {
	struct i915_vma *vma;
	void *vaddr;

	struct list_head request_list;

	u32 head;
	u32 tail;
	u32 emit;

	u32 space;
	u32 size;
	u32 effective_size;
};

struct i915_gem_context;
struct drm_i915_reg_table;

/*
 * we use a single page to load ctx workarounds so all of these
 * values are referred in terms of dwords
 *
 * struct i915_wa_ctx_bb:
 *  offset: specifies batch starting position, also helpful in case
 *    if we want to have multiple batches at different offsets based on
 *    some criteria. It is not a requirement at the moment but provides
 *    an option for future use.
 *  size: size of the batch in DWORDS
 */
struct i915_ctx_workarounds {
	struct i915_wa_ctx_bb {
		u32 offset;
		u32 size;
	} indirect_ctx, per_ctx;
	struct i915_vma *vma;
};

struct drm_i915_gem_request;
struct intel_render_state;

/*
 * Engine IDs definitions.
 * Keep instances of the same type engine together.
 */
enum intel_engine_id {
	RCS = 0,
	BCS,
	VCS,
	VCS2,
#define _VCS(n) (VCS + (n))
	VECS
};

struct i915_priolist {
	struct rb_node node;
	struct list_head requests;
	int priority;
};

/**
 * struct intel_engine_execlists - execlist submission queue and port state
 *
 * The struct intel_engine_execlists represents the combined logical state of
 * driver and the hardware state for execlist mode of submission.
 */
struct intel_engine_execlists {
	/**
	 * @irq_tasklet: softirq tasklet for bottom handler
	 */
	struct tasklet_struct irq_tasklet;

	/**
	 * @default_priolist: priority list for I915_PRIORITY_NORMAL
	 */
	struct i915_priolist default_priolist;

	/**
	 * @no_priolist: priority lists disabled
	 */
	bool no_priolist;

	/**
	 * @port: execlist port states
	 *
	 * For each hardware ELSP (ExecList Submission Port) we keep
	 * track of the last request and the number of times we submitted
	 * that port to hw. We then count the number of times the hw reports
	 * a context completion or preemption. As only one context can
	 * be active on hw, we limit resubmission of context to port[0]. This
	 * is called Lite Restore, of the context.
	 */
	struct execlist_port {
		/**
		 * @request_count: combined request and submission count
		 */
	struct drm_i915_gem_request *request_count;
#define EXECLIST_COUNT_BITS 2
#define port_request(p) ptr_mask_bits((p)->request_count, EXECLIST_COUNT_BITS)
#define port_count(p) ptr_unmask_bits((p)->request_count, EXECLIST_COUNT_BITS)
#define port_pack(rq, count) ptr_pack_bits(rq, count, EXECLIST_COUNT_BITS)
#define port_unpack(p, count) ptr_unpack_bits((p)->request_count, count, EXECLIST_COUNT_BITS)
#define port_set(p, packed) ((p)->request_count = (packed))
#define port_isset(p) ((p)->request_count)
#define port_index(p, execlists) ((p) - (execlists)->port)

		/**
		 * @context_id: context ID for port
		 */
		GEM_DEBUG_DECL(u32 context_id);

#define EXECLIST_MAX_PORTS 2
	} port[EXECLIST_MAX_PORTS];

	/**
	 * @active: is the HW active? We consider the HW as active after
	 * submitting any context for execution and until we have seen the
	 * last context completion event. After that, we do not expect any
	 * more events until we submit, and so can park the HW.
	 *
	 * As we have a small number of different sources from which we feed
	 * the HW, we track the state of each inside a single bitfield.
	 */
	unsigned int active;
#define EXECLISTS_ACTIVE_USER 0
#define EXECLISTS_ACTIVE_PREEMPT 1

	/**
	 * @port_mask: number of execlist ports - 1
	 */
	unsigned int port_mask;

	/**
	 * @queue: queue of requests, in priority lists
	 */
	struct rb_root queue;

	/**
	 * @first: leftmost level in priority @queue
	 */
	struct rb_node *first;

	/**
	 * @fw_domains: forcewake domains for irq tasklet
	 */
	unsigned int fw_domains;

	/**
	 * @csb_head: context status buffer head
	 */
	unsigned int csb_head;

	/**
	 * @csb_use_mmio: access csb through mmio, instead of hwsp
	 */
	bool csb_use_mmio;
};

#define INTEL_ENGINE_CS_MAX_NAME 8

struct intel_engine_cs {
	struct drm_i915_private *i915;
	char name[INTEL_ENGINE_CS_MAX_NAME];
	enum intel_engine_id id;
	unsigned int uabi_id;
	unsigned int hw_id;
	unsigned int guc_id;

	u8 class;
	u8 instance;
	u32 context_size;
	u32 mmio_base;
	unsigned int irq_shift;

	struct intel_ring *buffer;
	struct intel_timeline *timeline;

	struct intel_render_state *render_state;

	atomic_t irq_count;
	unsigned long irq_posted;
#define ENGINE_IRQ_BREADCRUMB 0
#define ENGINE_IRQ_EXECLIST 1

	/* Rather than have every client wait upon all user interrupts,
	 * with the herd waking after every interrupt and each doing the
	 * heavyweight seqno dance, we delegate the task (of being the
	 * bottom-half of the user interrupt) to the first client. After
	 * every interrupt, we wake up one client, who does the heavyweight
	 * coherent seqno read and either goes back to sleep (if incomplete),
	 * or wakes up all the completed clients in parallel, before then
	 * transferring the bottom-half status to the next client in the queue.
	 *
	 * Compared to walking the entire list of waiters in a single dedicated
	 * bottom-half, we reduce the latency of the first waiter by avoiding
	 * a context switch, but incur additional coherent seqno reads when
	 * following the chain of request breadcrumbs. Since it is most likely
	 * that we have a single client waiting on each seqno, then reducing
	 * the overhead of waking that client is much preferred.
	 */
	struct intel_breadcrumbs {
		spinlock_t irq_lock; /* protects irq_*; irqsafe */
		struct intel_wait *irq_wait; /* oldest waiter by retirement */

		spinlock_t rb_lock; /* protects the rb and wraps irq_lock */
		struct rb_root waiters; /* sorted by retirement, priority */
		struct rb_root signals; /* sorted by retirement */
		struct task_struct *signaler; /* used for fence signalling */
		struct drm_i915_gem_request __rcu *first_signal;
		struct timer_list fake_irq; /* used after a missed interrupt */
		struct timer_list hangcheck; /* detect missed interrupts */

		unsigned int hangcheck_interrupts;

		bool irq_armed : 1;
		bool irq_enabled : 1;
		I915_SELFTEST_DECLARE(bool mock : 1);
	} breadcrumbs;

	/*
	 * A pool of objects to use as shadow copies of client batch buffers
	 * when the command parser is enabled. Prevents the client from
	 * modifying the batch contents after software parsing.
	 */
	struct i915_gem_batch_pool batch_pool;

	struct intel_hw_status_page status_page;
	struct i915_ctx_workarounds wa_ctx;
	struct i915_vma *scratch;

	u32             irq_keep_mask; /* always keep these interrupts */
	u32		irq_enable_mask; /* bitmask to enable ring interrupt */
	void		(*irq_enable)(struct intel_engine_cs *engine);
	void		(*irq_disable)(struct intel_engine_cs *engine);

	int		(*init_hw)(struct intel_engine_cs *engine);
	void		(*reset_hw)(struct intel_engine_cs *engine,
				    struct drm_i915_gem_request *req);

	void		(*set_default_submission)(struct intel_engine_cs *engine);

	struct intel_ring *(*context_pin)(struct intel_engine_cs *engine,
					  struct i915_gem_context *ctx);
	void		(*context_unpin)(struct intel_engine_cs *engine,
					 struct i915_gem_context *ctx);
	int		(*request_alloc)(struct drm_i915_gem_request *req);
	int		(*init_context)(struct drm_i915_gem_request *req);

	int		(*emit_flush)(struct drm_i915_gem_request *request,
				      u32 mode);
#define EMIT_INVALIDATE	BIT(0)
#define EMIT_FLUSH	BIT(1)
#define EMIT_BARRIER	(EMIT_INVALIDATE | EMIT_FLUSH)
	int		(*emit_bb_start)(struct drm_i915_gem_request *req,
					 u64 offset, u32 length,
					 unsigned int dispatch_flags);
#define I915_DISPATCH_SECURE BIT(0)
#define I915_DISPATCH_PINNED BIT(1)
#define I915_DISPATCH_RS     BIT(2)
	void		(*emit_breadcrumb)(struct drm_i915_gem_request *req,
					   u32 *cs);
	int		emit_breadcrumb_sz;

	/* Pass the request to the hardware queue (e.g. directly into
	 * the legacy ringbuffer or to the end of an execlist).
	 *
	 * This is called from an atomic context with irqs disabled; must
	 * be irq safe.
	 */
	void		(*submit_request)(struct drm_i915_gem_request *req);

	/* Call when the priority on a request has changed and it and its
	 * dependencies may need rescheduling. Note the request itself may
	 * not be ready to run!
	 *
	 * Called under the struct_mutex.
	 */
	void		(*schedule)(struct drm_i915_gem_request *request,
				    int priority);

	/*
	 * Cancel all requests on the hardware, or queued for execution.
	 * This should only cancel the ready requests that have been
	 * submitted to the engine (via the engine->submit_request callback).
	 * This is called when marking the device as wedged.
	 */
	void		(*cancel_requests)(struct intel_engine_cs *engine);

	/* Some chipsets are not quite as coherent as advertised and need
	 * an expensive kick to force a true read of the up-to-date seqno.
	 * However, the up-to-date seqno is not always required and the last
	 * seen value is good enough. Note that the seqno will always be
	 * monotonic, even if not coherent.
	 */
	void		(*irq_seqno_barrier)(struct intel_engine_cs *engine);
	void		(*cleanup)(struct intel_engine_cs *engine);

	/* GEN8 signal/wait table - never trust comments!
	 *	  signal to	signal to    signal to   signal to      signal to
	 *	    RCS		   VCS          BCS        VECS		 VCS2
	 *      --------------------------------------------------------------------
	 *  RCS | NOP (0x00) | VCS (0x08) | BCS (0x10) | VECS (0x18) | VCS2 (0x20) |
	 *	|-------------------------------------------------------------------
	 *  VCS | RCS (0x28) | NOP (0x30) | BCS (0x38) | VECS (0x40) | VCS2 (0x48) |
	 *	|-------------------------------------------------------------------
	 *  BCS | RCS (0x50) | VCS (0x58) | NOP (0x60) | VECS (0x68) | VCS2 (0x70) |
	 *	|-------------------------------------------------------------------
	 * VECS | RCS (0x78) | VCS (0x80) | BCS (0x88) |  NOP (0x90) | VCS2 (0x98) |
	 *	|-------------------------------------------------------------------
	 * VCS2 | RCS (0xa0) | VCS (0xa8) | BCS (0xb0) | VECS (0xb8) | NOP  (0xc0) |
	 *	|-------------------------------------------------------------------
	 *
	 * Generalization:
	 *  f(x, y) := (x->id * NUM_RINGS * seqno_size) + (seqno_size * y->id)
	 *  ie. transpose of g(x, y)
	 *
	 *	 sync from	sync from    sync from    sync from	sync from
	 *	    RCS		   VCS          BCS        VECS		 VCS2
	 *      --------------------------------------------------------------------
	 *  RCS | NOP (0x00) | VCS (0x28) | BCS (0x50) | VECS (0x78) | VCS2 (0xa0) |
	 *	|-------------------------------------------------------------------
	 *  VCS | RCS (0x08) | NOP (0x30) | BCS (0x58) | VECS (0x80) | VCS2 (0xa8) |
	 *	|-------------------------------------------------------------------
	 *  BCS | RCS (0x10) | VCS (0x38) | NOP (0x60) | VECS (0x88) | VCS2 (0xb0) |
	 *	|-------------------------------------------------------------------
	 * VECS | RCS (0x18) | VCS (0x40) | BCS (0x68) |  NOP (0x90) | VCS2 (0xb8) |
	 *	|-------------------------------------------------------------------
	 * VCS2 | RCS (0x20) | VCS (0x48) | BCS (0x70) | VECS (0x98) |  NOP (0xc0) |
	 *	|-------------------------------------------------------------------
	 *
	 * Generalization:
	 *  g(x, y) := (y->id * NUM_RINGS * seqno_size) + (seqno_size * x->id)
	 *  ie. transpose of f(x, y)
	 */
	struct {
		union {
#define GEN6_SEMAPHORE_LAST	VECS_HW
#define GEN6_NUM_SEMAPHORES	(GEN6_SEMAPHORE_LAST + 1)
#define GEN6_SEMAPHORES_MASK	GENMASK(GEN6_SEMAPHORE_LAST, 0)
			struct {
				/* our mbox written by others */
				u32		wait[GEN6_NUM_SEMAPHORES];
				/* mboxes this ring signals to */
				i915_reg_t	signal[GEN6_NUM_SEMAPHORES];
			} mbox;
			u64		signal_ggtt[I915_NUM_ENGINES];
		};

		/* AKA wait() */
		int	(*sync_to)(struct drm_i915_gem_request *req,
				   struct drm_i915_gem_request *signal);
		u32	*(*signal)(struct drm_i915_gem_request *req, u32 *cs);
	} semaphore;

<<<<<<< HEAD
	/* Execlists */
	struct tasklet_struct irq_tasklet;
	struct i915_priolist default_priolist;
	bool no_priolist;
	struct execlist_port {
		struct drm_i915_gem_request *request_count;
#define EXECLIST_COUNT_BITS 2
#define port_request(p) ptr_mask_bits((p)->request_count, EXECLIST_COUNT_BITS)
#define port_count(p) ptr_unmask_bits((p)->request_count, EXECLIST_COUNT_BITS)
#define port_pack(rq, count) ptr_pack_bits(rq, count, EXECLIST_COUNT_BITS)
#define port_unpack(p, count) ptr_unpack_bits((p)->request_count, count, EXECLIST_COUNT_BITS)
#define port_set(p, packed) ((p)->request_count = (packed))
#define port_isset(p) ((p)->request_count)
#define port_index(p, e) ((p) - (e)->execlist_port)
		GEM_DEBUG_DECL(u32 context_id);
	} execlist_port[2];
	struct rb_root execlist_queue;
	struct rb_node *execlist_first;
	unsigned int fw_domains;
	struct work_struct reset_work;
=======
	struct work_struct reset_work;
	struct intel_engine_execlists execlists;
>>>>>>> ee8fc859

	/* Contexts are pinned whilst they are active on the GPU. The last
	 * context executed remains active whilst the GPU is idle - the
	 * switch away and write to the context object only occurs on the
	 * next execution.  Contexts are only unpinned on retirement of the
	 * following request ensuring that we can always write to the object
	 * on the context switch even after idling. Across suspend, we switch
	 * to the kernel context and trash it as the save may not happen
	 * before the hardware is powered down.
	 */
	struct i915_gem_context *last_retired_context;

	/* We track the current MI_SET_CONTEXT in order to eliminate
	 * redudant context switches. This presumes that requests are not
	 * reordered! Or when they are the tracking is updated along with
	 * the emission of individual requests into the legacy command
	 * stream (ring).
	 */
	struct i915_gem_context *legacy_active_context;

	/* status_notifier: list of callbacks for context-switch changes */
	struct atomic_notifier_head context_status_notifier;

	struct intel_engine_hangcheck hangcheck;

	bool needs_cmd_parser;

	/*
	 * Table of commands the command parser needs to know about
	 * for this engine.
	 */
	DECLARE_HASHTABLE(cmd_hash, I915_CMD_HASH_ORDER);

	/*
	 * Table of registers allowed in commands that read/write registers.
	 */
	const struct drm_i915_reg_table *reg_tables;
	int reg_table_count;

	/*
	 * Returns the bitmask for the length field of the specified command.
	 * Return 0 for an unrecognized/invalid command.
	 *
	 * If the command parser finds an entry for a command in the engine's
	 * cmd_tables, it gets the command's length based on the table entry.
	 * If not, it calls this function to determine the per-engine length
	 * field encoding for the command (i.e. different opcode ranges use
	 * certain bits to encode the command length in the header).
	 */
	u32 (*get_cmd_length_mask)(u32 cmd_header);
};

static inline void
execlists_set_active(struct intel_engine_execlists *execlists,
		     unsigned int bit)
{
	__set_bit(bit, (unsigned long *)&execlists->active);
}

static inline void
execlists_clear_active(struct intel_engine_execlists *execlists,
		       unsigned int bit)
{
	__clear_bit(bit, (unsigned long *)&execlists->active);
}

static inline bool
execlists_is_active(const struct intel_engine_execlists *execlists,
		    unsigned int bit)
{
	return test_bit(bit, (unsigned long *)&execlists->active);
}

static inline unsigned int
execlists_num_ports(const struct intel_engine_execlists * const execlists)
{
	return execlists->port_mask + 1;
}

static inline void
execlists_port_complete(struct intel_engine_execlists * const execlists,
			struct execlist_port * const port)
{
	const unsigned int m = execlists->port_mask;

	GEM_BUG_ON(port_index(port, execlists) != 0);
	GEM_BUG_ON(!execlists_is_active(execlists, EXECLISTS_ACTIVE_USER));

	memmove(port, port + 1, m * sizeof(struct execlist_port));
	memset(port + m, 0, sizeof(struct execlist_port));
}

static inline unsigned int
intel_engine_flag(const struct intel_engine_cs *engine)
{
	return BIT(engine->id);
}

static inline u32
intel_read_status_page(struct intel_engine_cs *engine, int reg)
{
	/* Ensure that the compiler doesn't optimize away the load. */
	return READ_ONCE(engine->status_page.page_addr[reg]);
}

static inline void
intel_write_status_page(struct intel_engine_cs *engine, int reg, u32 value)
{
	/* Writing into the status page should be done sparingly. Since
	 * we do when we are uncertain of the device state, we take a bit
	 * of extra paranoia to try and ensure that the HWS takes the value
	 * we give and that it doesn't end up trapped inside the CPU!
	 */
	if (static_cpu_has(X86_FEATURE_CLFLUSH)) {
		mb();
		clflush(&engine->status_page.page_addr[reg]);
		engine->status_page.page_addr[reg] = value;
		clflush(&engine->status_page.page_addr[reg]);
		mb();
	} else {
		WRITE_ONCE(engine->status_page.page_addr[reg], value);
	}
}

/*
 * Reads a dword out of the status page, which is written to from the command
 * queue by automatic updates, MI_REPORT_HEAD, MI_STORE_DATA_INDEX, or
 * MI_STORE_DATA_IMM.
 *
 * The following dwords have a reserved meaning:
 * 0x00: ISR copy, updated when an ISR bit not set in the HWSTAM changes.
 * 0x04: ring 0 head pointer
 * 0x05: ring 1 head pointer (915-class)
 * 0x06: ring 2 head pointer (915-class)
 * 0x10-0x1b: Context status DWords (GM45)
 * 0x1f: Last written status offset. (GM45)
 * 0x20-0x2f: Reserved (Gen6+)
 *
 * The area from dword 0x30 to 0x3ff is available for driver usage.
 */
#define I915_GEM_HWS_INDEX		0x30
#define I915_GEM_HWS_INDEX_ADDR (I915_GEM_HWS_INDEX << MI_STORE_DWORD_INDEX_SHIFT)
#define I915_GEM_HWS_PID_INDEX 0x40
#define I915_GEM_HWS_PID_ADDR (I915_GEM_HWS_PID_INDEX << MI_STORE_DWORD_INDEX_SHIFT)
#define I915_GEM_HWS_CID_INDEX 0x48
#define I915_GEM_HWS_CID_ADDR (I915_GEM_HWS_CID_INDEX << MI_STORE_DWORD_INDEX_SHIFT)
#define I915_GEM_HWS_SCRATCH_INDEX     0x50
#define I915_GEM_HWS_SCRATCH_ADDR (I915_GEM_HWS_SCRATCH_INDEX << MI_STORE_DWORD_INDEX_SHIFT)

#define I915_HWS_CSB_BUF0_INDEX		0x10
#define I915_HWS_CSB_WRITE_INDEX	0x1f
#define CNL_HWS_CSB_WRITE_INDEX		0x2f

struct intel_ring *
intel_engine_create_ring(struct intel_engine_cs *engine, int size);
int intel_ring_pin(struct intel_ring *ring,
		   struct drm_i915_private *i915,
		   unsigned int offset_bias);
void intel_ring_reset(struct intel_ring *ring, u32 tail);
unsigned int intel_ring_update_space(struct intel_ring *ring);
void intel_ring_unpin(struct intel_ring *ring);
void intel_ring_free(struct intel_ring *ring);

void intel_engine_stop(struct intel_engine_cs *engine);
void intel_engine_cleanup(struct intel_engine_cs *engine);

void intel_legacy_submission_resume(struct drm_i915_private *dev_priv);

int __must_check intel_ring_cacheline_align(struct drm_i915_gem_request *req);

u32 __must_check *intel_ring_begin(struct drm_i915_gem_request *req,
				   unsigned int n);

static inline void
intel_ring_advance(struct drm_i915_gem_request *req, u32 *cs)
{
	/* Dummy function.
	 *
	 * This serves as a placeholder in the code so that the reader
	 * can compare against the preceding intel_ring_begin() and
	 * check that the number of dwords emitted matches the space
	 * reserved for the command packet (i.e. the value passed to
	 * intel_ring_begin()).
	 */
	GEM_BUG_ON((req->ring->vaddr + req->ring->emit) != cs);
}

static inline u32
intel_ring_wrap(const struct intel_ring *ring, u32 pos)
{
	return pos & (ring->size - 1);
}

static inline u32
intel_ring_offset(const struct drm_i915_gem_request *req, void *addr)
{
	/* Don't write ring->size (equivalent to 0) as that hangs some GPUs. */
	u32 offset = addr - req->ring->vaddr;
	GEM_BUG_ON(offset > req->ring->size);
	return intel_ring_wrap(req->ring, offset);
}

static inline void
assert_ring_tail_valid(const struct intel_ring *ring, unsigned int tail)
{
	/* We could combine these into a single tail operation, but keeping
	 * them as seperate tests will help identify the cause should one
	 * ever fire.
	 */
	GEM_BUG_ON(!IS_ALIGNED(tail, 8));
	GEM_BUG_ON(tail >= ring->size);

	/*
	 * "Ring Buffer Use"
	 *	Gen2 BSpec "1. Programming Environment" / 1.4.4.6
	 *	Gen3 BSpec "1c Memory Interface Functions" / 2.3.4.5
	 *	Gen4+ BSpec "1c Memory Interface and Command Stream" / 5.3.4.5
	 * "If the Ring Buffer Head Pointer and the Tail Pointer are on the
	 * same cacheline, the Head Pointer must not be greater than the Tail
	 * Pointer."
	 *
	 * We use ring->head as the last known location of the actual RING_HEAD,
	 * it may have advanced but in the worst case it is equally the same
	 * as ring->head and so we should never program RING_TAIL to advance
	 * into the same cacheline as ring->head.
	 */
#define cacheline(a) round_down(a, CACHELINE_BYTES)
	GEM_BUG_ON(cacheline(tail) == cacheline(ring->head) &&
		   tail < ring->head);
#undef cacheline
}

static inline unsigned int
intel_ring_set_tail(struct intel_ring *ring, unsigned int tail)
{
	/* Whilst writes to the tail are strictly order, there is no
	 * serialisation between readers and the writers. The tail may be
	 * read by i915_gem_request_retire() just as it is being updated
	 * by execlists, as although the breadcrumb is complete, the context
	 * switch hasn't been seen.
	 */
	assert_ring_tail_valid(ring, tail);
	ring->tail = tail;
	return tail;
}

void intel_engine_init_global_seqno(struct intel_engine_cs *engine, u32 seqno);

void intel_engine_setup_common(struct intel_engine_cs *engine);
int intel_engine_init_common(struct intel_engine_cs *engine);
int intel_engine_create_scratch(struct intel_engine_cs *engine, int size);
void intel_engine_cleanup_common(struct intel_engine_cs *engine);

int intel_init_render_ring_buffer(struct intel_engine_cs *engine);
int intel_init_bsd_ring_buffer(struct intel_engine_cs *engine);
int intel_init_blt_ring_buffer(struct intel_engine_cs *engine);
int intel_init_vebox_ring_buffer(struct intel_engine_cs *engine);

u64 intel_engine_get_active_head(struct intel_engine_cs *engine);
u64 intel_engine_get_last_batch_head(struct intel_engine_cs *engine);

static inline u32 intel_engine_get_seqno(struct intel_engine_cs *engine)
{
	return intel_read_status_page(engine, I915_GEM_HWS_INDEX);
}

static inline u32 intel_engine_last_submit(struct intel_engine_cs *engine)
{
	/* We are only peeking at the tail of the submit queue (and not the
	 * queue itself) in order to gain a hint as to the current active
	 * state of the engine. Callers are not expected to be taking
	 * engine->timeline->lock, nor are they expected to be concerned
	 * wtih serialising this hint with anything, so document it as
	 * a hint and nothing more.
	 */
	return READ_ONCE(engine->timeline->seqno);
}

int init_workarounds_ring(struct intel_engine_cs *engine);
int intel_ring_workarounds_emit(struct drm_i915_gem_request *req);

void intel_engine_get_instdone(struct intel_engine_cs *engine,
			       struct intel_instdone *instdone);

/*
 * Arbitrary size for largest possible 'add request' sequence. The code paths
 * are complex and variable. Empirical measurement shows that the worst case
 * is BDW at 192 bytes (6 + 6 + 36 dwords), then ILK at 136 bytes. However,
 * we need to allocate double the largest single packet within that emission
 * to account for tail wraparound (so 6 + 6 + 72 dwords for BDW).
 */
#define MIN_SPACE_FOR_ADD_REQUEST 336

static inline u32 intel_hws_seqno_address(struct intel_engine_cs *engine)
{
	return engine->status_page.ggtt_offset + I915_GEM_HWS_INDEX_ADDR;
}

/* intel_breadcrumbs.c -- user interrupt bottom-half for waiters */
int intel_engine_init_breadcrumbs(struct intel_engine_cs *engine);

static inline void intel_wait_init(struct intel_wait *wait,
				   struct drm_i915_gem_request *rq)
{
	wait->tsk = current;
	wait->request = rq;
}

static inline void intel_wait_init_for_seqno(struct intel_wait *wait, u32 seqno)
{
	wait->tsk = current;
	wait->seqno = seqno;
}

static inline bool intel_wait_has_seqno(const struct intel_wait *wait)
{
	return wait->seqno;
}

static inline bool
intel_wait_update_seqno(struct intel_wait *wait, u32 seqno)
{
	wait->seqno = seqno;
	return intel_wait_has_seqno(wait);
}

static inline bool
intel_wait_update_request(struct intel_wait *wait,
			  const struct drm_i915_gem_request *rq)
{
	return intel_wait_update_seqno(wait, i915_gem_request_global_seqno(rq));
}

static inline bool
intel_wait_check_seqno(const struct intel_wait *wait, u32 seqno)
{
	return wait->seqno == seqno;
}

static inline bool
intel_wait_check_request(const struct intel_wait *wait,
			 const struct drm_i915_gem_request *rq)
{
	return intel_wait_check_seqno(wait, i915_gem_request_global_seqno(rq));
}

static inline bool intel_wait_complete(const struct intel_wait *wait)
{
	return RB_EMPTY_NODE(&wait->node);
}

bool intel_engine_add_wait(struct intel_engine_cs *engine,
			   struct intel_wait *wait);
void intel_engine_remove_wait(struct intel_engine_cs *engine,
			      struct intel_wait *wait);
void intel_engine_enable_signaling(struct drm_i915_gem_request *request,
				   bool wakeup);
void intel_engine_cancel_signaling(struct drm_i915_gem_request *request);

static inline bool intel_engine_has_waiter(const struct intel_engine_cs *engine)
{
	return READ_ONCE(engine->breadcrumbs.irq_wait);
}

unsigned int intel_engine_wakeup(struct intel_engine_cs *engine);
#define ENGINE_WAKEUP_WAITER BIT(0)
#define ENGINE_WAKEUP_ASLEEP BIT(1)

void __intel_engine_disarm_breadcrumbs(struct intel_engine_cs *engine);
void intel_engine_disarm_breadcrumbs(struct intel_engine_cs *engine);

void intel_engine_reset_breadcrumbs(struct intel_engine_cs *engine);
void intel_engine_fini_breadcrumbs(struct intel_engine_cs *engine);
bool intel_breadcrumbs_busy(struct intel_engine_cs *engine);

static inline u32 *gen8_emit_pipe_control(u32 *batch, u32 flags, u32 offset)
{
	memset(batch, 0, 6 * sizeof(u32));

	batch[0] = GFX_OP_PIPE_CONTROL(6);
	batch[1] = flags;
	batch[2] = offset;

	return batch + 6;
}

bool intel_engine_is_idle(struct intel_engine_cs *engine);
bool intel_engines_are_idle(struct drm_i915_private *dev_priv);

void intel_engines_mark_idle(struct drm_i915_private *i915);
void intel_engines_reset_default_submission(struct drm_i915_private *i915);

bool intel_engine_can_store_dword(struct intel_engine_cs *engine);

#endif /* _INTEL_RINGBUFFER_H_ */<|MERGE_RESOLUTION|>--- conflicted
+++ resolved
@@ -479,31 +479,8 @@
 		u32	*(*signal)(struct drm_i915_gem_request *req, u32 *cs);
 	} semaphore;
 
-<<<<<<< HEAD
-	/* Execlists */
-	struct tasklet_struct irq_tasklet;
-	struct i915_priolist default_priolist;
-	bool no_priolist;
-	struct execlist_port {
-		struct drm_i915_gem_request *request_count;
-#define EXECLIST_COUNT_BITS 2
-#define port_request(p) ptr_mask_bits((p)->request_count, EXECLIST_COUNT_BITS)
-#define port_count(p) ptr_unmask_bits((p)->request_count, EXECLIST_COUNT_BITS)
-#define port_pack(rq, count) ptr_pack_bits(rq, count, EXECLIST_COUNT_BITS)
-#define port_unpack(p, count) ptr_unpack_bits((p)->request_count, count, EXECLIST_COUNT_BITS)
-#define port_set(p, packed) ((p)->request_count = (packed))
-#define port_isset(p) ((p)->request_count)
-#define port_index(p, e) ((p) - (e)->execlist_port)
-		GEM_DEBUG_DECL(u32 context_id);
-	} execlist_port[2];
-	struct rb_root execlist_queue;
-	struct rb_node *execlist_first;
-	unsigned int fw_domains;
-	struct work_struct reset_work;
-=======
 	struct work_struct reset_work;
 	struct intel_engine_execlists execlists;
->>>>>>> ee8fc859
 
 	/* Contexts are pinned whilst they are active on the GPU. The last
 	 * context executed remains active whilst the GPU is idle - the
