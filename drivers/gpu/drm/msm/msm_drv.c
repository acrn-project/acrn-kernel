/*
 * Copyright (c) 2016-2018, The Linux Foundation. All rights reserved.
 * Copyright (C) 2013 Red Hat
 * Author: Rob Clark <robdclark@gmail.com>
 *
 * This program is free software; you can redistribute it and/or modify it
 * under the terms of the GNU General Public License version 2 as published by
 * the Free Software Foundation.
 *
 * This program is distributed in the hope that it will be useful, but WITHOUT
 * ANY WARRANTY; without even the implied warranty of MERCHANTABILITY or
 * FITNESS FOR A PARTICULAR PURPOSE.  See the GNU General Public License for
 * more details.
 *
 * You should have received a copy of the GNU General Public License along with
 * this program.  If not, see <http://www.gnu.org/licenses/>.
 */

#include <linux/kthread.h>
#include <uapi/linux/sched/types.h>
#include <drm/drm_of.h>

#include "msm_drv.h"
#include "msm_debugfs.h"
#include "msm_fence.h"
#include "msm_gpu.h"
#include "msm_kms.h"


/*
 * MSM driver version:
 * - 1.0.0 - initial interface
 * - 1.1.0 - adds madvise, and support for submits with > 4 cmd buffers
 * - 1.2.0 - adds explicit fence support for submit ioctl
 * - 1.3.0 - adds GMEM_BASE + NR_RINGS params, SUBMITQUEUE_NEW +
 *           SUBMITQUEUE_CLOSE ioctls, and MSM_INFO_IOVA flag for
 *           MSM_GEM_INFO ioctl.
 */
#define MSM_VERSION_MAJOR	1
#define MSM_VERSION_MINOR	3
#define MSM_VERSION_PATCHLEVEL	0

static const struct drm_mode_config_funcs mode_config_funcs = {
	.fb_create = msm_framebuffer_create,
	.output_poll_changed = drm_fb_helper_output_poll_changed,
	.atomic_check = drm_atomic_helper_check,
	.atomic_commit = drm_atomic_helper_commit,
};

static const struct drm_mode_config_helper_funcs mode_config_helper_funcs = {
	.atomic_commit_tail = msm_atomic_commit_tail,
};

#ifdef CONFIG_DRM_MSM_REGISTER_LOGGING
static bool reglog = false;
MODULE_PARM_DESC(reglog, "Enable register read/write logging");
module_param(reglog, bool, 0600);
#else
#define reglog 0
#endif

#ifdef CONFIG_DRM_FBDEV_EMULATION
static bool fbdev = true;
MODULE_PARM_DESC(fbdev, "Enable fbdev compat layer");
module_param(fbdev, bool, 0600);
#endif

static char *vram = "16m";
MODULE_PARM_DESC(vram, "Configure VRAM size (for devices without IOMMU/GPUMMU)");
module_param(vram, charp, 0);

bool dumpstate = false;
MODULE_PARM_DESC(dumpstate, "Dump KMS state on errors");
module_param(dumpstate, bool, 0600);

static bool modeset = true;
MODULE_PARM_DESC(modeset, "Use kernel modesetting [KMS] (1=on (default), 0=disable)");
module_param(modeset, bool, 0600);

/*
 * Util/helpers:
 */

int msm_clk_bulk_get(struct device *dev, struct clk_bulk_data **bulk)
{
	struct property *prop;
	const char *name;
	struct clk_bulk_data *local;
	int i = 0, ret, count;

	count = of_property_count_strings(dev->of_node, "clock-names");
	if (count < 1)
		return 0;

	local = devm_kcalloc(dev, sizeof(struct clk_bulk_data *),
		count, GFP_KERNEL);
	if (!local)
		return -ENOMEM;

	of_property_for_each_string(dev->of_node, "clock-names", prop, name) {
		local[i].id = devm_kstrdup(dev, name, GFP_KERNEL);
		if (!local[i].id) {
			devm_kfree(dev, local);
			return -ENOMEM;
		}

		i++;
	}

	ret = devm_clk_bulk_get(dev, count, local);

	if (ret) {
		for (i = 0; i < count; i++)
			devm_kfree(dev, (void *) local[i].id);
		devm_kfree(dev, local);

		return ret;
	}

	*bulk = local;
	return count;
}

struct clk *msm_clk_bulk_get_clock(struct clk_bulk_data *bulk, int count,
		const char *name)
{
	int i;
	char n[32];

	snprintf(n, sizeof(n), "%s_clk", name);

	for (i = 0; bulk && i < count; i++) {
		if (!strcmp(bulk[i].id, name) || !strcmp(bulk[i].id, n))
			return bulk[i].clk;
	}


	return NULL;
}

struct clk *msm_clk_get(struct platform_device *pdev, const char *name)
{
	struct clk *clk;
	char name2[32];

	clk = devm_clk_get(&pdev->dev, name);
	if (!IS_ERR(clk) || PTR_ERR(clk) == -EPROBE_DEFER)
		return clk;

	snprintf(name2, sizeof(name2), "%s_clk", name);

	clk = devm_clk_get(&pdev->dev, name2);
	if (!IS_ERR(clk))
		dev_warn(&pdev->dev, "Using legacy clk name binding.  Use "
				"\"%s\" instead of \"%s\"\n", name, name2);

	return clk;
}

void __iomem *msm_ioremap(struct platform_device *pdev, const char *name,
		const char *dbgname)
{
	struct resource *res;
	unsigned long size;
	void __iomem *ptr;

	if (name)
		res = platform_get_resource_byname(pdev, IORESOURCE_MEM, name);
	else
		res = platform_get_resource(pdev, IORESOURCE_MEM, 0);

	if (!res) {
		dev_err(&pdev->dev, "failed to get memory resource: %s\n", name);
		return ERR_PTR(-EINVAL);
	}

	size = resource_size(res);

	ptr = devm_ioremap_nocache(&pdev->dev, res->start, size);
	if (!ptr) {
		dev_err(&pdev->dev, "failed to ioremap: %s\n", name);
		return ERR_PTR(-ENOMEM);
	}

	if (reglog)
		printk(KERN_DEBUG "IO:region %s %p %08lx\n", dbgname, ptr, size);

	return ptr;
}

void msm_writel(u32 data, void __iomem *addr)
{
	if (reglog)
		printk(KERN_DEBUG "IO:W %p %08x\n", addr, data);
	writel(data, addr);
}

u32 msm_readl(const void __iomem *addr)
{
	u32 val = readl(addr);
	if (reglog)
		pr_err("IO:R %p %08x\n", addr, val);
	return val;
}

struct vblank_event {
	struct list_head node;
	int crtc_id;
	bool enable;
};

static void vblank_ctrl_worker(struct kthread_work *work)
{
	struct msm_vblank_ctrl *vbl_ctrl = container_of(work,
						struct msm_vblank_ctrl, work);
	struct msm_drm_private *priv = container_of(vbl_ctrl,
					struct msm_drm_private, vblank_ctrl);
	struct msm_kms *kms = priv->kms;
	struct vblank_event *vbl_ev, *tmp;
	unsigned long flags;

	spin_lock_irqsave(&vbl_ctrl->lock, flags);
	list_for_each_entry_safe(vbl_ev, tmp, &vbl_ctrl->event_list, node) {
		list_del(&vbl_ev->node);
		spin_unlock_irqrestore(&vbl_ctrl->lock, flags);

		if (vbl_ev->enable)
			kms->funcs->enable_vblank(kms,
						priv->crtcs[vbl_ev->crtc_id]);
		else
			kms->funcs->disable_vblank(kms,
						priv->crtcs[vbl_ev->crtc_id]);

		kfree(vbl_ev);

		spin_lock_irqsave(&vbl_ctrl->lock, flags);
	}

	spin_unlock_irqrestore(&vbl_ctrl->lock, flags);
}

static int vblank_ctrl_queue_work(struct msm_drm_private *priv,
					int crtc_id, bool enable)
{
	struct msm_vblank_ctrl *vbl_ctrl = &priv->vblank_ctrl;
	struct vblank_event *vbl_ev;
	unsigned long flags;

	vbl_ev = kzalloc(sizeof(*vbl_ev), GFP_ATOMIC);
	if (!vbl_ev)
		return -ENOMEM;

	vbl_ev->crtc_id = crtc_id;
	vbl_ev->enable = enable;

	spin_lock_irqsave(&vbl_ctrl->lock, flags);
	list_add_tail(&vbl_ev->node, &vbl_ctrl->event_list);
	spin_unlock_irqrestore(&vbl_ctrl->lock, flags);

	kthread_queue_work(&priv->disp_thread[crtc_id].worker,
			&vbl_ctrl->work);

	return 0;
}

static int msm_drm_uninit(struct device *dev)
{
	struct platform_device *pdev = to_platform_device(dev);
	struct drm_device *ddev = platform_get_drvdata(pdev);
	struct msm_drm_private *priv = ddev->dev_private;
	struct msm_kms *kms = priv->kms;
	struct msm_mdss *mdss = priv->mdss;
	struct msm_vblank_ctrl *vbl_ctrl = &priv->vblank_ctrl;
	struct vblank_event *vbl_ev, *tmp;
	int i;

	/* We must cancel and cleanup any pending vblank enable/disable
	 * work before drm_irq_uninstall() to avoid work re-enabling an
	 * irq after uninstall has disabled it.
	 */
	kthread_flush_work(&vbl_ctrl->work);
	list_for_each_entry_safe(vbl_ev, tmp, &vbl_ctrl->event_list, node) {
		list_del(&vbl_ev->node);
		kfree(vbl_ev);
	}

	/* clean up display commit/event worker threads */
	for (i = 0; i < priv->num_crtcs; i++) {
		if (priv->disp_thread[i].thread) {
			kthread_flush_worker(&priv->disp_thread[i].worker);
			kthread_stop(priv->disp_thread[i].thread);
			priv->disp_thread[i].thread = NULL;
		}

		if (priv->event_thread[i].thread) {
			kthread_flush_worker(&priv->event_thread[i].worker);
			kthread_stop(priv->event_thread[i].thread);
			priv->event_thread[i].thread = NULL;
		}
	}

	msm_gem_shrinker_cleanup(ddev);

	drm_kms_helper_poll_fini(ddev);

	drm_dev_unregister(ddev);

	msm_perf_debugfs_cleanup(priv);
	msm_rd_debugfs_cleanup(priv);

#ifdef CONFIG_DRM_FBDEV_EMULATION
	if (fbdev && priv->fbdev)
		msm_fbdev_free(ddev);
#endif
	drm_mode_config_cleanup(ddev);

	pm_runtime_get_sync(dev);
	drm_irq_uninstall(ddev);
	pm_runtime_put_sync(dev);

	flush_workqueue(priv->wq);
	destroy_workqueue(priv->wq);

	if (kms && kms->funcs)
		kms->funcs->destroy(kms);

	if (priv->vram.paddr) {
		unsigned long attrs = DMA_ATTR_NO_KERNEL_MAPPING;
		drm_mm_takedown(&priv->vram.mm);
		dma_free_attrs(dev, priv->vram.size, NULL,
			       priv->vram.paddr, attrs);
	}

	component_unbind_all(dev, ddev);

	if (mdss && mdss->funcs)
		mdss->funcs->destroy(ddev);

	ddev->dev_private = NULL;
	drm_dev_put(ddev);

	kfree(priv);

	return 0;
}

#define KMS_MDP4 4
#define KMS_MDP5 5
#define KMS_DPU  3

static int get_mdp_ver(struct platform_device *pdev)
{
	struct device *dev = &pdev->dev;

	return (int) (unsigned long) of_device_get_match_data(dev);
}

#include <linux/of_address.h>

static int msm_init_vram(struct drm_device *dev)
{
	struct msm_drm_private *priv = dev->dev_private;
	struct device_node *node;
	unsigned long size = 0;
	int ret = 0;

	/* In the device-tree world, we could have a 'memory-region'
	 * phandle, which gives us a link to our "vram".  Allocating
	 * is all nicely abstracted behind the dma api, but we need
	 * to know the entire size to allocate it all in one go. There
	 * are two cases:
	 *  1) device with no IOMMU, in which case we need exclusive
	 *     access to a VRAM carveout big enough for all gpu
	 *     buffers
	 *  2) device with IOMMU, but where the bootloader puts up
	 *     a splash screen.  In this case, the VRAM carveout
	 *     need only be large enough for fbdev fb.  But we need
	 *     exclusive access to the buffer to avoid the kernel
	 *     using those pages for other purposes (which appears
	 *     as corruption on screen before we have a chance to
	 *     load and do initial modeset)
	 */

	node = of_parse_phandle(dev->dev->of_node, "memory-region", 0);
	if (node) {
		struct resource r;
		ret = of_address_to_resource(node, 0, &r);
		of_node_put(node);
		if (ret)
			return ret;
		size = r.end - r.start;
		DRM_INFO("using VRAM carveout: %lx@%pa\n", size, &r.start);

		/* if we have no IOMMU, then we need to use carveout allocator.
		 * Grab the entire CMA chunk carved out in early startup in
		 * mach-msm:
		 */
	} else if (!iommu_present(&platform_bus_type)) {
		DRM_INFO("using %s VRAM carveout\n", vram);
		size = memparse(vram, NULL);
	}

	if (size) {
		unsigned long attrs = 0;
		void *p;

		priv->vram.size = size;

		drm_mm_init(&priv->vram.mm, 0, (size >> PAGE_SHIFT) - 1);
		spin_lock_init(&priv->vram.lock);

		attrs |= DMA_ATTR_NO_KERNEL_MAPPING;
		attrs |= DMA_ATTR_WRITE_COMBINE;

		/* note that for no-kernel-mapping, the vaddr returned
		 * is bogus, but non-null if allocation succeeded:
		 */
		p = dma_alloc_attrs(dev->dev, size,
				&priv->vram.paddr, GFP_KERNEL, attrs);
		if (!p) {
			dev_err(dev->dev, "failed to allocate VRAM\n");
			priv->vram.paddr = 0;
			return -ENOMEM;
		}

		dev_info(dev->dev, "VRAM: %08x->%08x\n",
				(uint32_t)priv->vram.paddr,
				(uint32_t)(priv->vram.paddr + size));
	}

	return ret;
}

static int msm_drm_init(struct device *dev, struct drm_driver *drv)
{
	struct platform_device *pdev = to_platform_device(dev);
	struct drm_device *ddev;
	struct msm_drm_private *priv;
	struct msm_kms *kms;
	struct msm_mdss *mdss;
	int ret, i;
	struct sched_param param;

	ddev = drm_dev_alloc(drv, dev);
	if (IS_ERR(ddev)) {
		dev_err(dev, "failed to allocate drm_device\n");
		return PTR_ERR(ddev);
	}

	platform_set_drvdata(pdev, ddev);

	priv = kzalloc(sizeof(*priv), GFP_KERNEL);
	if (!priv) {
		ret = -ENOMEM;
<<<<<<< HEAD
		goto err_unref_drm_dev;
=======
		goto err_put_drm_dev;
>>>>>>> f9885ef8
	}

	ddev->dev_private = priv;
	priv->dev = ddev;

	switch (get_mdp_ver(pdev)) {
	case KMS_MDP5:
		ret = mdp5_mdss_init(ddev);
		break;
	case KMS_DPU:
		ret = dpu_mdss_init(ddev);
		break;
	default:
		ret = 0;
		break;
	}
	if (ret)
		goto err_free_priv;

	mdss = priv->mdss;

	priv->wq = alloc_ordered_workqueue("msm", 0);

	INIT_LIST_HEAD(&priv->inactive_list);
	INIT_LIST_HEAD(&priv->vblank_ctrl.event_list);
	kthread_init_work(&priv->vblank_ctrl.work, vblank_ctrl_worker);
	spin_lock_init(&priv->vblank_ctrl.lock);

	drm_mode_config_init(ddev);

	/* Bind all our sub-components: */
	ret = component_bind_all(dev, ddev);
	if (ret)
		goto err_destroy_mdss;

	ret = msm_init_vram(ddev);
	if (ret)
		goto err_msm_uninit;

	msm_gem_shrinker_init(ddev);

	switch (get_mdp_ver(pdev)) {
	case KMS_MDP4:
		kms = mdp4_kms_init(ddev);
		priv->kms = kms;
		break;
	case KMS_MDP5:
		kms = mdp5_kms_init(ddev);
		break;
	case KMS_DPU:
		kms = dpu_kms_init(ddev);
		priv->kms = kms;
		break;
	default:
		kms = ERR_PTR(-ENODEV);
		break;
	}

	if (IS_ERR(kms)) {
		/*
		 * NOTE: once we have GPU support, having no kms should not
		 * be considered fatal.. ideally we would still support gpu
		 * and (for example) use dmabuf/prime to share buffers with
		 * imx drm driver on iMX5
		 */
		dev_err(dev, "failed to load kms\n");
		ret = PTR_ERR(kms);
		goto err_msm_uninit;
	}

	/* Enable normalization of plane zpos */
	ddev->mode_config.normalize_zpos = true;

	if (kms) {
		ret = kms->funcs->hw_init(kms);
		if (ret) {
			dev_err(dev, "kms hw init failed: %d\n", ret);
			goto err_msm_uninit;
		}
	}

	ddev->mode_config.funcs = &mode_config_funcs;
	ddev->mode_config.helper_private = &mode_config_helper_funcs;

	/**
	 * this priority was found during empiric testing to have appropriate
	 * realtime scheduling to process display updates and interact with
	 * other real time and normal priority task
	 */
	param.sched_priority = 16;
	for (i = 0; i < priv->num_crtcs; i++) {

		/* initialize display thread */
		priv->disp_thread[i].crtc_id = priv->crtcs[i]->base.id;
		kthread_init_worker(&priv->disp_thread[i].worker);
		priv->disp_thread[i].dev = ddev;
		priv->disp_thread[i].thread =
			kthread_run(kthread_worker_fn,
				&priv->disp_thread[i].worker,
				"crtc_commit:%d", priv->disp_thread[i].crtc_id);
		ret = sched_setscheduler(priv->disp_thread[i].thread,
							SCHED_FIFO, &param);
		if (ret)
			pr_warn("display thread priority update failed: %d\n",
									ret);

		if (IS_ERR(priv->disp_thread[i].thread)) {
			dev_err(dev, "failed to create crtc_commit kthread\n");
			priv->disp_thread[i].thread = NULL;
		}

		/* initialize event thread */
		priv->event_thread[i].crtc_id = priv->crtcs[i]->base.id;
		kthread_init_worker(&priv->event_thread[i].worker);
		priv->event_thread[i].dev = ddev;
		priv->event_thread[i].thread =
			kthread_run(kthread_worker_fn,
				&priv->event_thread[i].worker,
				"crtc_event:%d", priv->event_thread[i].crtc_id);
		/**
		 * event thread should also run at same priority as disp_thread
		 * because it is handling frame_done events. A lower priority
		 * event thread and higher priority disp_thread can causes
		 * frame_pending counters beyond 2. This can lead to commit
		 * failure at crtc commit level.
		 */
		ret = sched_setscheduler(priv->event_thread[i].thread,
							SCHED_FIFO, &param);
		if (ret)
			pr_warn("display event thread priority update failed: %d\n",
									ret);

		if (IS_ERR(priv->event_thread[i].thread)) {
			dev_err(dev, "failed to create crtc_event kthread\n");
			priv->event_thread[i].thread = NULL;
		}

		if ((!priv->disp_thread[i].thread) ||
				!priv->event_thread[i].thread) {
			/* clean up previously created threads if any */
			for ( ; i >= 0; i--) {
				if (priv->disp_thread[i].thread) {
					kthread_stop(
						priv->disp_thread[i].thread);
					priv->disp_thread[i].thread = NULL;
				}

				if (priv->event_thread[i].thread) {
					kthread_stop(
						priv->event_thread[i].thread);
					priv->event_thread[i].thread = NULL;
				}
			}
			goto err_msm_uninit;
		}
	}

	ret = drm_vblank_init(ddev, priv->num_crtcs);
	if (ret < 0) {
		dev_err(dev, "failed to initialize vblank\n");
		goto err_msm_uninit;
	}

	if (kms) {
		pm_runtime_get_sync(dev);
		ret = drm_irq_install(ddev, kms->irq);
		pm_runtime_put_sync(dev);
		if (ret < 0) {
			dev_err(dev, "failed to install IRQ handler\n");
			goto err_msm_uninit;
		}
	}

	ret = drm_dev_register(ddev, 0);
	if (ret)
		goto err_msm_uninit;

	drm_mode_config_reset(ddev);

#ifdef CONFIG_DRM_FBDEV_EMULATION
	if (fbdev)
		priv->fbdev = msm_fbdev_init(ddev);
#endif

	ret = msm_debugfs_late_init(ddev);
	if (ret)
		goto err_msm_uninit;

	drm_kms_helper_poll_init(ddev);

	return 0;

err_msm_uninit:
	msm_drm_uninit(dev);
	return ret;
err_destroy_mdss:
	if (mdss && mdss->funcs)
		mdss->funcs->destroy(ddev);
err_free_priv:
	kfree(priv);
<<<<<<< HEAD
err_unref_drm_dev:
	drm_dev_unref(ddev);
=======
err_put_drm_dev:
	drm_dev_put(ddev);
>>>>>>> f9885ef8
	return ret;
}

/*
 * DRM operations:
 */

static void load_gpu(struct drm_device *dev)
{
	static DEFINE_MUTEX(init_lock);
	struct msm_drm_private *priv = dev->dev_private;

	mutex_lock(&init_lock);

	if (!priv->gpu)
		priv->gpu = adreno_load_gpu(dev);

	mutex_unlock(&init_lock);
}

static int context_init(struct drm_device *dev, struct drm_file *file)
{
	struct msm_file_private *ctx;

	ctx = kzalloc(sizeof(*ctx), GFP_KERNEL);
	if (!ctx)
		return -ENOMEM;

	msm_submitqueue_init(dev, ctx);

	file->driver_priv = ctx;

	return 0;
}

static int msm_open(struct drm_device *dev, struct drm_file *file)
{
	/* For now, load gpu on open.. to avoid the requirement of having
	 * firmware in the initrd.
	 */
	load_gpu(dev);

	return context_init(dev, file);
}

static void context_close(struct msm_file_private *ctx)
{
	msm_submitqueue_close(ctx);
	kfree(ctx);
}

static void msm_postclose(struct drm_device *dev, struct drm_file *file)
{
	struct msm_drm_private *priv = dev->dev_private;
	struct msm_file_private *ctx = file->driver_priv;

	mutex_lock(&dev->struct_mutex);
	if (ctx == priv->lastctx)
		priv->lastctx = NULL;
	mutex_unlock(&dev->struct_mutex);

	context_close(ctx);
}

static irqreturn_t msm_irq(int irq, void *arg)
{
	struct drm_device *dev = arg;
	struct msm_drm_private *priv = dev->dev_private;
	struct msm_kms *kms = priv->kms;
	BUG_ON(!kms);
	return kms->funcs->irq(kms);
}

static void msm_irq_preinstall(struct drm_device *dev)
{
	struct msm_drm_private *priv = dev->dev_private;
	struct msm_kms *kms = priv->kms;
	BUG_ON(!kms);
	kms->funcs->irq_preinstall(kms);
}

static int msm_irq_postinstall(struct drm_device *dev)
{
	struct msm_drm_private *priv = dev->dev_private;
	struct msm_kms *kms = priv->kms;
	BUG_ON(!kms);
	return kms->funcs->irq_postinstall(kms);
}

static void msm_irq_uninstall(struct drm_device *dev)
{
	struct msm_drm_private *priv = dev->dev_private;
	struct msm_kms *kms = priv->kms;
	BUG_ON(!kms);
	kms->funcs->irq_uninstall(kms);
}

static int msm_enable_vblank(struct drm_device *dev, unsigned int pipe)
{
	struct msm_drm_private *priv = dev->dev_private;
	struct msm_kms *kms = priv->kms;
	if (!kms)
		return -ENXIO;
	DBG("dev=%p, crtc=%u", dev, pipe);
	return vblank_ctrl_queue_work(priv, pipe, true);
}

static void msm_disable_vblank(struct drm_device *dev, unsigned int pipe)
{
	struct msm_drm_private *priv = dev->dev_private;
	struct msm_kms *kms = priv->kms;
	if (!kms)
		return;
	DBG("dev=%p, crtc=%u", dev, pipe);
	vblank_ctrl_queue_work(priv, pipe, false);
}

/*
 * DRM ioctls:
 */

static int msm_ioctl_get_param(struct drm_device *dev, void *data,
		struct drm_file *file)
{
	struct msm_drm_private *priv = dev->dev_private;
	struct drm_msm_param *args = data;
	struct msm_gpu *gpu;

	/* for now, we just have 3d pipe.. eventually this would need to
	 * be more clever to dispatch to appropriate gpu module:
	 */
	if (args->pipe != MSM_PIPE_3D0)
		return -EINVAL;

	gpu = priv->gpu;

	if (!gpu)
		return -ENXIO;

	return gpu->funcs->get_param(gpu, args->param, &args->value);
}

static int msm_ioctl_gem_new(struct drm_device *dev, void *data,
		struct drm_file *file)
{
	struct drm_msm_gem_new *args = data;

	if (args->flags & ~MSM_BO_FLAGS) {
		DRM_ERROR("invalid flags: %08x\n", args->flags);
		return -EINVAL;
	}

	return msm_gem_new_handle(dev, file, args->size,
			args->flags, &args->handle);
}

static inline ktime_t to_ktime(struct drm_msm_timespec timeout)
{
	return ktime_set(timeout.tv_sec, timeout.tv_nsec);
}

static int msm_ioctl_gem_cpu_prep(struct drm_device *dev, void *data,
		struct drm_file *file)
{
	struct drm_msm_gem_cpu_prep *args = data;
	struct drm_gem_object *obj;
	ktime_t timeout = to_ktime(args->timeout);
	int ret;

	if (args->op & ~MSM_PREP_FLAGS) {
		DRM_ERROR("invalid op: %08x\n", args->op);
		return -EINVAL;
	}

	obj = drm_gem_object_lookup(file, args->handle);
	if (!obj)
		return -ENOENT;

	ret = msm_gem_cpu_prep(obj, args->op, &timeout);

	drm_gem_object_put_unlocked(obj);

	return ret;
}

static int msm_ioctl_gem_cpu_fini(struct drm_device *dev, void *data,
		struct drm_file *file)
{
	struct drm_msm_gem_cpu_fini *args = data;
	struct drm_gem_object *obj;
	int ret;

	obj = drm_gem_object_lookup(file, args->handle);
	if (!obj)
		return -ENOENT;

	ret = msm_gem_cpu_fini(obj);

	drm_gem_object_put_unlocked(obj);

	return ret;
}

static int msm_ioctl_gem_info_iova(struct drm_device *dev,
		struct drm_gem_object *obj, uint64_t *iova)
{
	struct msm_drm_private *priv = dev->dev_private;

	if (!priv->gpu)
		return -EINVAL;

	return msm_gem_get_iova(obj, priv->gpu->aspace, iova);
}

static int msm_ioctl_gem_info(struct drm_device *dev, void *data,
		struct drm_file *file)
{
	struct drm_msm_gem_info *args = data;
	struct drm_gem_object *obj;
	int ret = 0;

	if (args->flags & ~MSM_INFO_FLAGS)
		return -EINVAL;

	obj = drm_gem_object_lookup(file, args->handle);
	if (!obj)
		return -ENOENT;

	if (args->flags & MSM_INFO_IOVA) {
		uint64_t iova;

		ret = msm_ioctl_gem_info_iova(dev, obj, &iova);
		if (!ret)
			args->offset = iova;
	} else {
		args->offset = msm_gem_mmap_offset(obj);
	}

	drm_gem_object_put_unlocked(obj);

	return ret;
}

static int msm_ioctl_wait_fence(struct drm_device *dev, void *data,
		struct drm_file *file)
{
	struct msm_drm_private *priv = dev->dev_private;
	struct drm_msm_wait_fence *args = data;
	ktime_t timeout = to_ktime(args->timeout);
	struct msm_gpu_submitqueue *queue;
	struct msm_gpu *gpu = priv->gpu;
	int ret;

	if (args->pad) {
		DRM_ERROR("invalid pad: %08x\n", args->pad);
		return -EINVAL;
	}

	if (!gpu)
		return 0;

	queue = msm_submitqueue_get(file->driver_priv, args->queueid);
	if (!queue)
		return -ENOENT;

	ret = msm_wait_fence(gpu->rb[queue->prio]->fctx, args->fence, &timeout,
		true);

	msm_submitqueue_put(queue);
	return ret;
}

static int msm_ioctl_gem_madvise(struct drm_device *dev, void *data,
		struct drm_file *file)
{
	struct drm_msm_gem_madvise *args = data;
	struct drm_gem_object *obj;
	int ret;

	switch (args->madv) {
	case MSM_MADV_DONTNEED:
	case MSM_MADV_WILLNEED:
		break;
	default:
		return -EINVAL;
	}

	ret = mutex_lock_interruptible(&dev->struct_mutex);
	if (ret)
		return ret;

	obj = drm_gem_object_lookup(file, args->handle);
	if (!obj) {
		ret = -ENOENT;
		goto unlock;
	}

	ret = msm_gem_madvise(obj, args->madv);
	if (ret >= 0) {
		args->retained = ret;
		ret = 0;
	}

	drm_gem_object_put(obj);

unlock:
	mutex_unlock(&dev->struct_mutex);
	return ret;
}


static int msm_ioctl_submitqueue_new(struct drm_device *dev, void *data,
		struct drm_file *file)
{
	struct drm_msm_submitqueue *args = data;

	if (args->flags & ~MSM_SUBMITQUEUE_FLAGS)
		return -EINVAL;

	return msm_submitqueue_create(dev, file->driver_priv, args->prio,
		args->flags, &args->id);
}


static int msm_ioctl_submitqueue_close(struct drm_device *dev, void *data,
		struct drm_file *file)
{
	u32 id = *(u32 *) data;

	return msm_submitqueue_remove(file->driver_priv, id);
}

static const struct drm_ioctl_desc msm_ioctls[] = {
	DRM_IOCTL_DEF_DRV(MSM_GET_PARAM,    msm_ioctl_get_param,    DRM_AUTH|DRM_RENDER_ALLOW),
	DRM_IOCTL_DEF_DRV(MSM_GEM_NEW,      msm_ioctl_gem_new,      DRM_AUTH|DRM_RENDER_ALLOW),
	DRM_IOCTL_DEF_DRV(MSM_GEM_INFO,     msm_ioctl_gem_info,     DRM_AUTH|DRM_RENDER_ALLOW),
	DRM_IOCTL_DEF_DRV(MSM_GEM_CPU_PREP, msm_ioctl_gem_cpu_prep, DRM_AUTH|DRM_RENDER_ALLOW),
	DRM_IOCTL_DEF_DRV(MSM_GEM_CPU_FINI, msm_ioctl_gem_cpu_fini, DRM_AUTH|DRM_RENDER_ALLOW),
	DRM_IOCTL_DEF_DRV(MSM_GEM_SUBMIT,   msm_ioctl_gem_submit,   DRM_AUTH|DRM_RENDER_ALLOW),
	DRM_IOCTL_DEF_DRV(MSM_WAIT_FENCE,   msm_ioctl_wait_fence,   DRM_AUTH|DRM_RENDER_ALLOW),
	DRM_IOCTL_DEF_DRV(MSM_GEM_MADVISE,  msm_ioctl_gem_madvise,  DRM_AUTH|DRM_RENDER_ALLOW),
	DRM_IOCTL_DEF_DRV(MSM_SUBMITQUEUE_NEW,   msm_ioctl_submitqueue_new,   DRM_AUTH|DRM_RENDER_ALLOW),
	DRM_IOCTL_DEF_DRV(MSM_SUBMITQUEUE_CLOSE, msm_ioctl_submitqueue_close, DRM_AUTH|DRM_RENDER_ALLOW),
};

static const struct vm_operations_struct vm_ops = {
	.fault = msm_gem_fault,
	.open = drm_gem_vm_open,
	.close = drm_gem_vm_close,
};

static const struct file_operations fops = {
	.owner              = THIS_MODULE,
	.open               = drm_open,
	.release            = drm_release,
	.unlocked_ioctl     = drm_ioctl,
	.compat_ioctl       = drm_compat_ioctl,
	.poll               = drm_poll,
	.read               = drm_read,
	.llseek             = no_llseek,
	.mmap               = msm_gem_mmap,
};

static struct drm_driver msm_driver = {
	.driver_features    = DRIVER_HAVE_IRQ |
				DRIVER_GEM |
				DRIVER_PRIME |
				DRIVER_RENDER |
				DRIVER_ATOMIC |
				DRIVER_MODESET,
	.open               = msm_open,
	.postclose           = msm_postclose,
	.lastclose          = drm_fb_helper_lastclose,
	.irq_handler        = msm_irq,
	.irq_preinstall     = msm_irq_preinstall,
	.irq_postinstall    = msm_irq_postinstall,
	.irq_uninstall      = msm_irq_uninstall,
	.enable_vblank      = msm_enable_vblank,
	.disable_vblank     = msm_disable_vblank,
	.gem_free_object    = msm_gem_free_object,
	.gem_vm_ops         = &vm_ops,
	.dumb_create        = msm_gem_dumb_create,
	.dumb_map_offset    = msm_gem_dumb_map_offset,
	.prime_handle_to_fd = drm_gem_prime_handle_to_fd,
	.prime_fd_to_handle = drm_gem_prime_fd_to_handle,
	.gem_prime_export   = drm_gem_prime_export,
	.gem_prime_import   = drm_gem_prime_import,
	.gem_prime_res_obj  = msm_gem_prime_res_obj,
	.gem_prime_pin      = msm_gem_prime_pin,
	.gem_prime_unpin    = msm_gem_prime_unpin,
	.gem_prime_get_sg_table = msm_gem_prime_get_sg_table,
	.gem_prime_import_sg_table = msm_gem_prime_import_sg_table,
	.gem_prime_vmap     = msm_gem_prime_vmap,
	.gem_prime_vunmap   = msm_gem_prime_vunmap,
	.gem_prime_mmap     = msm_gem_prime_mmap,
#ifdef CONFIG_DEBUG_FS
	.debugfs_init       = msm_debugfs_init,
#endif
	.ioctls             = msm_ioctls,
	.num_ioctls         = ARRAY_SIZE(msm_ioctls),
	.fops               = &fops,
	.name               = "msm",
	.desc               = "MSM Snapdragon DRM",
	.date               = "20130625",
	.major              = MSM_VERSION_MAJOR,
	.minor              = MSM_VERSION_MINOR,
	.patchlevel         = MSM_VERSION_PATCHLEVEL,
};

#ifdef CONFIG_PM_SLEEP
static int msm_pm_suspend(struct device *dev)
{
	struct drm_device *ddev = dev_get_drvdata(dev);
	struct msm_drm_private *priv = ddev->dev_private;
	struct msm_kms *kms = priv->kms;

	/* TODO: Use atomic helper suspend/resume */
	if (kms && kms->funcs && kms->funcs->pm_suspend)
		return kms->funcs->pm_suspend(dev);

	drm_kms_helper_poll_disable(ddev);

	priv->pm_state = drm_atomic_helper_suspend(ddev);
	if (IS_ERR(priv->pm_state)) {
		drm_kms_helper_poll_enable(ddev);
		return PTR_ERR(priv->pm_state);
	}

	return 0;
}

static int msm_pm_resume(struct device *dev)
{
	struct drm_device *ddev = dev_get_drvdata(dev);
	struct msm_drm_private *priv = ddev->dev_private;
	struct msm_kms *kms = priv->kms;

	/* TODO: Use atomic helper suspend/resume */
	if (kms && kms->funcs && kms->funcs->pm_resume)
		return kms->funcs->pm_resume(dev);

	drm_atomic_helper_resume(ddev, priv->pm_state);
	drm_kms_helper_poll_enable(ddev);

	return 0;
}
#endif

#ifdef CONFIG_PM
static int msm_runtime_suspend(struct device *dev)
{
	struct drm_device *ddev = dev_get_drvdata(dev);
	struct msm_drm_private *priv = ddev->dev_private;
	struct msm_mdss *mdss = priv->mdss;

	DBG("");

	if (mdss && mdss->funcs)
		return mdss->funcs->disable(mdss);

	return 0;
}

static int msm_runtime_resume(struct device *dev)
{
	struct drm_device *ddev = dev_get_drvdata(dev);
	struct msm_drm_private *priv = ddev->dev_private;
	struct msm_mdss *mdss = priv->mdss;

	DBG("");

	if (mdss && mdss->funcs)
		return mdss->funcs->enable(mdss);

	return 0;
}
#endif

static const struct dev_pm_ops msm_pm_ops = {
	SET_SYSTEM_SLEEP_PM_OPS(msm_pm_suspend, msm_pm_resume)
	SET_RUNTIME_PM_OPS(msm_runtime_suspend, msm_runtime_resume, NULL)
};

/*
 * Componentized driver support:
 */

/*
 * NOTE: duplication of the same code as exynos or imx (or probably any other).
 * so probably some room for some helpers
 */
static int compare_of(struct device *dev, void *data)
{
	return dev->of_node == data;
}

/*
 * Identify what components need to be added by parsing what remote-endpoints
 * our MDP output ports are connected to. In the case of LVDS on MDP4, there
 * is no external component that we need to add since LVDS is within MDP4
 * itself.
 */
static int add_components_mdp(struct device *mdp_dev,
			      struct component_match **matchptr)
{
	struct device_node *np = mdp_dev->of_node;
	struct device_node *ep_node;
	struct device *master_dev;

	/*
	 * on MDP4 based platforms, the MDP platform device is the component
	 * master that adds other display interface components to itself.
	 *
	 * on MDP5 based platforms, the MDSS platform device is the component
	 * master that adds MDP5 and other display interface components to
	 * itself.
	 */
	if (of_device_is_compatible(np, "qcom,mdp4"))
		master_dev = mdp_dev;
	else
		master_dev = mdp_dev->parent;

	for_each_endpoint_of_node(np, ep_node) {
		struct device_node *intf;
		struct of_endpoint ep;
		int ret;

		ret = of_graph_parse_endpoint(ep_node, &ep);
		if (ret) {
			dev_err(mdp_dev, "unable to parse port endpoint\n");
			of_node_put(ep_node);
			return ret;
		}

		/*
		 * The LCDC/LVDS port on MDP4 is a speacial case where the
		 * remote-endpoint isn't a component that we need to add
		 */
		if (of_device_is_compatible(np, "qcom,mdp4") &&
		    ep.port == 0)
			continue;

		/*
		 * It's okay if some of the ports don't have a remote endpoint
		 * specified. It just means that the port isn't connected to
		 * any external interface.
		 */
		intf = of_graph_get_remote_port_parent(ep_node);
		if (!intf)
			continue;

		drm_of_component_match_add(master_dev, matchptr, compare_of,
					   intf);
		of_node_put(intf);
	}

	return 0;
}

static int compare_name_mdp(struct device *dev, void *data)
{
	return (strstr(dev_name(dev), "mdp") != NULL);
}

static int add_display_components(struct device *dev,
				  struct component_match **matchptr)
{
	struct device *mdp_dev;
	int ret;

	/*
	 * MDP5/DPU based devices don't have a flat hierarchy. There is a top
	 * level parent: MDSS, and children: MDP5/DPU, DSI, HDMI, eDP etc.
	 * Populate the children devices, find the MDP5/DPU node, and then add
	 * the interfaces to our components list.
	 */
	if (of_device_is_compatible(dev->of_node, "qcom,mdss") ||
	    of_device_is_compatible(dev->of_node, "qcom,sdm845-mdss")) {
		ret = of_platform_populate(dev->of_node, NULL, NULL, dev);
		if (ret) {
			dev_err(dev, "failed to populate children devices\n");
			return ret;
		}

		mdp_dev = device_find_child(dev, NULL, compare_name_mdp);
		if (!mdp_dev) {
			dev_err(dev, "failed to find MDSS MDP node\n");
			of_platform_depopulate(dev);
			return -ENODEV;
		}

		put_device(mdp_dev);

		/* add the MDP component itself */
		drm_of_component_match_add(dev, matchptr, compare_of,
					   mdp_dev->of_node);
	} else {
		/* MDP4 */
		mdp_dev = dev;
	}

	ret = add_components_mdp(mdp_dev, matchptr);
	if (ret)
		of_platform_depopulate(dev);

	return ret;
}

/*
 * We don't know what's the best binding to link the gpu with the drm device.
 * Fow now, we just hunt for all the possible gpus that we support, and add them
 * as components.
 */
static const struct of_device_id msm_gpu_match[] = {
	{ .compatible = "qcom,adreno" },
	{ .compatible = "qcom,adreno-3xx" },
	{ .compatible = "qcom,kgsl-3d0" },
	{ },
};

static int add_gpu_components(struct device *dev,
			      struct component_match **matchptr)
{
	struct device_node *np;

	np = of_find_matching_node(NULL, msm_gpu_match);
	if (!np)
		return 0;

	drm_of_component_match_add(dev, matchptr, compare_of, np);

	of_node_put(np);

	return 0;
}

static int msm_drm_bind(struct device *dev)
{
	return msm_drm_init(dev, &msm_driver);
}

static void msm_drm_unbind(struct device *dev)
{
	msm_drm_uninit(dev);
}

static const struct component_master_ops msm_drm_ops = {
	.bind = msm_drm_bind,
	.unbind = msm_drm_unbind,
};

/*
 * Platform driver:
 */

static int msm_pdev_probe(struct platform_device *pdev)
{
	struct component_match *match = NULL;
	int ret;

	ret = add_display_components(&pdev->dev, &match);
	if (ret)
		return ret;

	ret = add_gpu_components(&pdev->dev, &match);
	if (ret)
		return ret;

	/* on all devices that I am aware of, iommu's which can map
	 * any address the cpu can see are used:
	 */
	ret = dma_set_mask_and_coherent(&pdev->dev, ~0);
	if (ret)
		return ret;

	return component_master_add_with_match(&pdev->dev, &msm_drm_ops, match);
}

static int msm_pdev_remove(struct platform_device *pdev)
{
	component_master_del(&pdev->dev, &msm_drm_ops);
	of_platform_depopulate(&pdev->dev);

	return 0;
}

static const struct of_device_id dt_match[] = {
	{ .compatible = "qcom,mdp4", .data = (void *)KMS_MDP4 },
	{ .compatible = "qcom,mdss", .data = (void *)KMS_MDP5 },
	{ .compatible = "qcom,sdm845-mdss", .data = (void *)KMS_DPU },
	{}
};
MODULE_DEVICE_TABLE(of, dt_match);

static struct platform_driver msm_platform_driver = {
	.probe      = msm_pdev_probe,
	.remove     = msm_pdev_remove,
	.driver     = {
		.name   = "msm",
		.of_match_table = dt_match,
		.pm     = &msm_pm_ops,
	},
};

static int __init msm_drm_register(void)
{
	if (!modeset)
		return -EINVAL;

	DBG("init");
	msm_mdp_register();
	msm_dpu_register();
	msm_dsi_register();
	msm_edp_register();
	msm_hdmi_register();
	adreno_register();
	return platform_driver_register(&msm_platform_driver);
}

static void __exit msm_drm_unregister(void)
{
	DBG("fini");
	platform_driver_unregister(&msm_platform_driver);
	msm_hdmi_unregister();
	adreno_unregister();
	msm_edp_unregister();
	msm_dsi_unregister();
	msm_mdp_unregister();
	msm_dpu_unregister();
}

module_init(msm_drm_register);
module_exit(msm_drm_unregister);

MODULE_AUTHOR("Rob Clark <robdclark@gmail.com");
MODULE_DESCRIPTION("MSM DRM Driver");
MODULE_LICENSE("GPL");<|MERGE_RESOLUTION|>--- conflicted
+++ resolved
@@ -452,11 +452,7 @@
 	priv = kzalloc(sizeof(*priv), GFP_KERNEL);
 	if (!priv) {
 		ret = -ENOMEM;
-<<<<<<< HEAD
-		goto err_unref_drm_dev;
-=======
 		goto err_put_drm_dev;
->>>>>>> f9885ef8
 	}
 
 	ddev->dev_private = priv;
@@ -657,13 +653,8 @@
 		mdss->funcs->destroy(ddev);
 err_free_priv:
 	kfree(priv);
-<<<<<<< HEAD
-err_unref_drm_dev:
-	drm_dev_unref(ddev);
-=======
 err_put_drm_dev:
 	drm_dev_put(ddev);
->>>>>>> f9885ef8
 	return ret;
 }
 
