// SPDX-License-Identifier: GPL-2.0+
/*
 *  Driver core for serial ports
 *
 *  Based on drivers/char/serial.c, by Linus Torvalds, Theodore Ts'o.
 *
 *  Copyright 1999 ARM Limited
 *  Copyright (C) 2000-2001 Deep Blue Solutions Ltd.
 */
#include <linux/module.h>
#include <linux/tty.h>
#include <linux/tty_flip.h>
#include <linux/slab.h>
#include <linux/sched/signal.h>
#include <linux/init.h>
#include <linux/console.h>
#include <linux/of.h>
#include <linux/pm_runtime.h>
#include <linux/proc_fs.h>
#include <linux/seq_file.h>
#include <linux/device.h>
#include <linux/serial.h> /* for serial_state and serial_icounter_struct */
#include <linux/serial_core.h>
#include <linux/delay.h>
#include <linux/mutex.h>
#include <linux/security.h>

#include <linux/irq.h>
#include <linux/uaccess.h>

/*
 * This is used to lock changes in serial line configuration.
 */
static DEFINE_MUTEX(port_mutex);

/*
 * lockdep: port->lock is initialized in two places, but we
 *          want only one lock-class:
 */
static struct lock_class_key port_lock_key;

#define HIGH_BITS_OFFSET	((sizeof(long)-sizeof(int))*8)

static void uart_change_speed(struct tty_struct *tty, struct uart_state *state,
					struct ktermios *old_termios);
static void uart_wait_until_sent(struct tty_struct *tty, int timeout);

static void uart_port_shutdown(struct tty_port *port);

static int uart_dcd_enabled(struct uart_port *uport)
{
	return !!(uport->status & UPSTAT_DCD_ENABLE);
}

static inline struct uart_port *uart_port_ref_no_rpm(struct uart_state *state)
{
	if (atomic_add_unless(&state->refcount, 1, 0))
		return state->uart_port;
	return NULL;
}

static inline void uart_port_deref_no_rpm(struct uart_port *uport)
{
	if (atomic_dec_and_test(&uport->state->refcount))
		wake_up(&uport->state->remove_wait);
}

static inline struct uart_port *uart_port_ref(struct uart_state *state)
{
	if (atomic_add_unless(&state->refcount, 1, 0)) {
		pm_runtime_get_sync(state->uart_port->dev);
		return state->uart_port;
	}
	return NULL;
}

static inline void uart_port_deref(struct uart_port *uport)
{
	pm_runtime_mark_last_busy(uport->dev);
	pm_runtime_put_autosuspend(uport->dev);
	if (atomic_dec_and_test(&uport->state->refcount))
		wake_up(&uport->state->remove_wait);
}

#define uart_port_lock(state, flags)					\
	({								\
		struct uart_port *__uport = uart_port_ref(state);	\
		if (__uport)						\
			spin_lock_irqsave(&__uport->lock, flags);	\
		__uport;						\
	})

#define uart_port_unlock(uport, flags)					\
	({								\
		struct uart_port *__uport = uport;			\
		if (__uport) {						\
			spin_unlock_irqrestore(&__uport->lock, flags);	\
			uart_port_deref(__uport);			\
		}							\
	})

static inline struct uart_port *uart_port_check(struct uart_state *state)
{
	lockdep_assert_held(&state->port.mutex);
	return state->uart_port;
}

/*
 * This routine is used by the interrupt handler to schedule processing in
 * the software interrupt portion of the driver.
 */
void uart_write_wakeup(struct uart_port *port)
{
	struct uart_state *state = port->state;
	/*
	 * This means you called this function _after_ the port was
	 * closed.  No cookie for you.
	 */
	BUG_ON(!state);
	tty_port_tty_wakeup(&state->port);
}

static void uart_stop(struct tty_struct *tty)
{
	struct uart_state *state = tty->driver_data;
	struct uart_port *port;
	unsigned long flags;

	port = uart_port_lock(state, flags);
	if (port)
		port->ops->stop_tx(port);
	uart_port_unlock(port, flags);
}

static void __uart_start(struct tty_struct *tty)
{
	struct uart_state *state = tty->driver_data;
	struct uart_port *port = state->uart_port;

	if (port && !uart_tx_stopped(port))
		port->ops->start_tx(port);
}

static void uart_start(struct tty_struct *tty)
{
	struct uart_state *state = tty->driver_data;
	struct uart_port *port;
	unsigned long flags;

	port = uart_port_lock(state, flags);
	__uart_start(tty);
	uart_port_unlock(port, flags);
}

static void
uart_update_mctrl(struct uart_port *port, unsigned int set, unsigned int clear)
{
	unsigned long flags;
	unsigned int old;

	pm_runtime_get_sync(port->dev);
	spin_lock_irqsave(&port->lock, flags);
	old = port->mctrl;
	port->mctrl = (old & ~clear) | set;
	if (old != port->mctrl)
		port->ops->set_mctrl(port, port->mctrl);
	spin_unlock_irqrestore(&port->lock, flags);
	pm_runtime_mark_last_busy(port->dev);
	pm_runtime_put_autosuspend(port->dev);
}

#define uart_set_mctrl(port, set)	uart_update_mctrl(port, set, 0)
#define uart_clear_mctrl(port, clear)	uart_update_mctrl(port, 0, clear)

static void uart_port_dtr_rts(struct uart_port *uport, int raise)
{
	int rs485_on = uport->rs485_config &&
		(uport->rs485.flags & SER_RS485_ENABLED);
	int RTS_after_send = !!(uport->rs485.flags & SER_RS485_RTS_AFTER_SEND);

	if (raise) {
		if (rs485_on && !RTS_after_send) {
			uart_set_mctrl(uport, TIOCM_DTR);
			uart_clear_mctrl(uport, TIOCM_RTS);
		} else {
			uart_set_mctrl(uport, TIOCM_DTR | TIOCM_RTS);
		}
	} else {
		unsigned int clear = TIOCM_DTR;

		clear |= (!rs485_on || !RTS_after_send) ? TIOCM_RTS : 0;
		uart_clear_mctrl(uport, clear);
	}
}

/*
 * Startup the port.  This will be called once per open.  All calls
 * will be serialised by the per-port mutex.
 */
static int uart_port_startup(struct tty_struct *tty, struct uart_state *state,
		int init_hw)
{
	struct uart_port *uport = uart_port_check(state);
	unsigned long page;
	unsigned long flags = 0;
	int retval = 0;

	if (uport->type == PORT_UNKNOWN)
		return 1;

	/*
	 * Initialise and allocate the transmit and temporary
	 * buffer.
	 */
	page = get_zeroed_page(GFP_KERNEL);
	if (!page)
		return -ENOMEM;

	uart_port_lock(state, flags);
	if (!state->xmit.buf) {
		state->xmit.buf = (unsigned char *) page;
		uart_circ_clear(&state->xmit);
		uart_port_unlock(uport, flags);
	} else {
		uart_port_unlock(uport, flags);
		/*
		 * Do not free() the page under the port lock, see
		 * uart_shutdown().
		 */
		free_page(page);
	}

	pm_runtime_get_sync(uport->dev);
	retval = uport->ops->startup(uport);
	pm_runtime_mark_last_busy(uport->dev);
	pm_runtime_put_autosuspend(uport->dev);

	if (retval == 0) {
		if (uart_console(uport) && uport->cons->cflag) {
			tty->termios.c_cflag = uport->cons->cflag;
			uport->cons->cflag = 0;
		}
		/*
		 * Initialise the hardware port settings.
		 */
		uart_change_speed(tty, state, NULL);

		/*
		 * Setup the RTS and DTR signals once the
		 * port is open and ready to respond.
		 */
		if (init_hw && C_BAUD(tty))
			uart_port_dtr_rts(uport, 1);
	}

	/*
	 * This is to allow setserial on this port. People may want to set
	 * port/irq/type and then reconfigure the port properly if it failed
	 * now.
	 */
	if (retval && capable(CAP_SYS_ADMIN))
		return 1;

	return retval;
}

static int uart_startup(struct tty_struct *tty, struct uart_state *state,
		int init_hw)
{
	struct tty_port *port = &state->port;
	int retval;

	if (tty_port_initialized(port))
		return 0;

	retval = uart_port_startup(tty, state, init_hw);
	if (retval)
		set_bit(TTY_IO_ERROR, &tty->flags);

	return retval;
}

/*
 * This routine will shutdown a serial port; interrupts are disabled, and
 * DTR is dropped if the hangup on close termio flag is on.  Calls to
 * uart_shutdown are serialised by the per-port semaphore.
 *
 * uport == NULL if uart_port has already been removed
 */
static void uart_shutdown(struct tty_struct *tty, struct uart_state *state)
{
	struct uart_port *uport = uart_port_check(state);
	struct tty_port *port = &state->port;
	unsigned long flags = 0;
	char *xmit_buf = NULL;

	/*
	 * Set the TTY IO error marker
	 */
	if (tty)
		set_bit(TTY_IO_ERROR, &tty->flags);

	if (tty_port_initialized(port)) {
		tty_port_set_initialized(port, 0);

		/*
		 * Turn off DTR and RTS early.
		 */
		if (uport && uart_console(uport) && tty)
			uport->cons->cflag = tty->termios.c_cflag;

		if (!tty || C_HUPCL(tty))
			uart_port_dtr_rts(uport, 0);

		uart_port_shutdown(port);
	}

	/*
	 * It's possible for shutdown to be called after suspend if we get
	 * a DCD drop (hangup) at just the right time.  Clear suspended bit so
	 * we don't try to resume a port that has been shutdown.
	 */
	tty_port_set_suspended(port, 0);

	/*
	 * Do not free() the transmit buffer page under the port lock since
	 * this can create various circular locking scenarios. For instance,
	 * console driver may need to allocate/free a debug object, which
	 * can endup in printk() recursion.
	 */
	uart_port_lock(state, flags);
	xmit_buf = state->xmit.buf;
	state->xmit.buf = NULL;
	uart_port_unlock(uport, flags);

	if (xmit_buf)
		free_page((unsigned long)xmit_buf);
}

/**
 *	uart_update_timeout - update per-port FIFO timeout.
 *	@port:  uart_port structure describing the port
 *	@cflag: termios cflag value
 *	@baud:  speed of the port
 *
 *	Set the port FIFO timeout value.  The @cflag value should
 *	reflect the actual hardware settings.
 */
void
uart_update_timeout(struct uart_port *port, unsigned int cflag,
		    unsigned int baud)
{
	unsigned int bits;

	/* byte size and parity */
	switch (cflag & CSIZE) {
	case CS5:
		bits = 7;
		break;
	case CS6:
		bits = 8;
		break;
	case CS7:
		bits = 9;
		break;
	default:
		bits = 10;
		break; /* CS8 */
	}

	if (cflag & CSTOPB)
		bits++;
	if (cflag & PARENB)
		bits++;

	/*
	 * The total number of bits to be transmitted in the fifo.
	 */
	bits = bits * port->fifosize;

	/*
	 * Figure the timeout to send the above number of bits.
	 * Add .02 seconds of slop
	 */
	port->timeout = (HZ * bits) / baud + HZ/50;
}

EXPORT_SYMBOL(uart_update_timeout);

/**
 *	uart_get_baud_rate - return baud rate for a particular port
 *	@port: uart_port structure describing the port in question.
 *	@termios: desired termios settings.
 *	@old: old termios (or NULL)
 *	@min: minimum acceptable baud rate
 *	@max: maximum acceptable baud rate
 *
 *	Decode the termios structure into a numeric baud rate,
 *	taking account of the magic 38400 baud rate (with spd_*
 *	flags), and mapping the %B0 rate to 9600 baud.
 *
 *	If the new baud rate is invalid, try the old termios setting.
 *	If it's still invalid, we try 9600 baud.
 *
 *	Update the @termios structure to reflect the baud rate
 *	we're actually going to be using. Don't do this for the case
 *	where B0 is requested ("hang up").
 */
unsigned int
uart_get_baud_rate(struct uart_port *port, struct ktermios *termios,
		   struct ktermios *old, unsigned int min, unsigned int max)
{
	unsigned int try;
	unsigned int baud;
	unsigned int altbaud;
	int hung_up = 0;
	upf_t flags = port->flags & UPF_SPD_MASK;

	switch (flags) {
	case UPF_SPD_HI:
		altbaud = 57600;
		break;
	case UPF_SPD_VHI:
		altbaud = 115200;
		break;
	case UPF_SPD_SHI:
		altbaud = 230400;
		break;
	case UPF_SPD_WARP:
		altbaud = 460800;
		break;
	default:
		altbaud = 38400;
		break;
	}

	for (try = 0; try < 2; try++) {
		baud = tty_termios_baud_rate(termios);

		/*
		 * The spd_hi, spd_vhi, spd_shi, spd_warp kludge...
		 * Die! Die! Die!
		 */
		if (try == 0 && baud == 38400)
			baud = altbaud;

		/*
		 * Special case: B0 rate.
		 */
		if (baud == 0) {
			hung_up = 1;
			baud = 9600;
		}

		if (baud >= min && baud <= max)
			return baud;

		/*
		 * Oops, the quotient was zero.  Try again with
		 * the old baud rate if possible.
		 */
		termios->c_cflag &= ~CBAUD;
		if (old) {
			baud = tty_termios_baud_rate(old);
			if (!hung_up)
				tty_termios_encode_baud_rate(termios,
								baud, baud);
			old = NULL;
			continue;
		}

		/*
		 * As a last resort, if the range cannot be met then clip to
		 * the nearest chip supported rate.
		 */
		if (!hung_up) {
			if (baud <= min)
				tty_termios_encode_baud_rate(termios,
							min + 1, min + 1);
			else
				tty_termios_encode_baud_rate(termios,
							max - 1, max - 1);
		}
	}
	/* Should never happen */
	WARN_ON(1);
	return 0;
}

EXPORT_SYMBOL(uart_get_baud_rate);

/**
 *	uart_get_divisor - return uart clock divisor
 *	@port: uart_port structure describing the port.
 *	@baud: desired baud rate
 *
 *	Calculate the uart clock divisor for the port.
 */
unsigned int
uart_get_divisor(struct uart_port *port, unsigned int baud)
{
	unsigned int quot;

	/*
	 * Old custom speed handling.
	 */
	if (baud == 38400 && (port->flags & UPF_SPD_MASK) == UPF_SPD_CUST)
		quot = port->custom_divisor;
	else
		quot = DIV_ROUND_CLOSEST(port->uartclk, 16 * baud);

	return quot;
}

EXPORT_SYMBOL(uart_get_divisor);

/* Caller holds port mutex */
static void uart_change_speed(struct tty_struct *tty, struct uart_state *state,
					struct ktermios *old_termios)
{
	struct uart_port *uport = uart_port_check(state);
	struct ktermios *termios;
	int hw_stopped;

	/*
	 * If we have no tty, termios, or the port does not exist,
	 * then we can't set the parameters for this port.
	 */
	if (!tty || uport->type == PORT_UNKNOWN)
		return;

	termios = &tty->termios;

	pm_runtime_get_sync(uport->dev);
	uport->ops->set_termios(uport, termios, old_termios);

	/*
	 * Set modem status enables based on termios cflag
	 */
	spin_lock_irq(&uport->lock);
	if (termios->c_cflag & CRTSCTS)
		uport->status |= UPSTAT_CTS_ENABLE;
	else
		uport->status &= ~UPSTAT_CTS_ENABLE;

	if (termios->c_cflag & CLOCAL)
		uport->status &= ~UPSTAT_DCD_ENABLE;
	else
		uport->status |= UPSTAT_DCD_ENABLE;

	/* reset sw-assisted CTS flow control based on (possibly) new mode */
	hw_stopped = uport->hw_stopped;
	uport->hw_stopped = uart_softcts_mode(uport) &&
				!(uport->ops->get_mctrl(uport) & TIOCM_CTS);
	if (uport->hw_stopped) {
		if (!hw_stopped)
			uport->ops->stop_tx(uport);
	} else {
		if (hw_stopped)
			__uart_start(tty);
	}
	spin_unlock_irq(&uport->lock);
	pm_runtime_mark_last_busy(uport->dev);
	pm_runtime_put_autosuspend(uport->dev);
}

static int uart_put_char(struct tty_struct *tty, unsigned char c)
{
	struct uart_state *state = tty->driver_data;
	struct uart_port *port;
	struct circ_buf *circ;
	unsigned long flags;
	int ret = 0;

	port = uart_port_ref_no_rpm(state);
	if (!port)
		return 0;

	spin_lock_irqsave(&port->lock, flags);
	circ = &state->xmit;
	if (circ->buf && uart_circ_chars_free(circ) != 0) {
		circ->buf[circ->head] = c;
		circ->head = (circ->head + 1) & (UART_XMIT_SIZE - 1);
		ret = 1;
	}
	spin_unlock_irqrestore(&port->lock, flags);
	uart_port_deref_no_rpm(port);
	return ret;
}

static void uart_flush_chars(struct tty_struct *tty)
{
	uart_start(tty);
}

static int uart_write(struct tty_struct *tty,
					const unsigned char *buf, int count)
{
	struct uart_state *state = tty->driver_data;
	struct uart_port *port;
	struct circ_buf *circ;
	unsigned long flags;
	int c, ret = 0;

	/*
	 * This means you called this function _after_ the port was
	 * closed.  No cookie for you.
	 */
	if (!state) {
		WARN_ON(1);
		return -EL3HLT;
	}

	port = uart_port_ref_no_rpm(state);
	if (!port)
		return 0;

	spin_lock_irqsave(&port->lock, flags);
	circ = &state->xmit;
	if (!circ->buf) {
		spin_unlock_irqrestore(&port->lock, flags);
		uart_port_deref_no_rpm(port);
		return 0;
	}

	while (port) {
		c = CIRC_SPACE_TO_END(circ->head, circ->tail, UART_XMIT_SIZE);
		if (count < c)
			c = count;
		if (c <= 0)
			break;
		memcpy(circ->buf + circ->head, buf, c);
		circ->head = (circ->head + c) & (UART_XMIT_SIZE - 1);
		buf += c;
		count -= c;
		ret += c;
	}

	__uart_start(tty);
	spin_unlock_irqrestore(&port->lock, flags);
	uart_port_deref_no_rpm(port);
	return ret;
}

static int uart_write_room(struct tty_struct *tty)
{
	struct uart_state *state = tty->driver_data;
	struct uart_port *port;
	unsigned long flags;
	int ret;

	if (!state->xmit.buf)
		return 0;

	port = uart_port_ref_no_rpm(state);
	if (!port)
		return 0;

	spin_lock_irqsave(&port->lock, flags);
	ret = uart_circ_chars_free(&state->xmit);
	spin_unlock_irqrestore(&port->lock, flags);
	uart_port_deref_no_rpm(port);
	return ret;
}

static int uart_chars_in_buffer(struct tty_struct *tty)
{
	struct uart_state *state = tty->driver_data;
	struct uart_port *port;
	unsigned long flags;
	int ret;

	if (!state->xmit.buf)
		return 0;

	port = uart_port_ref_no_rpm(state);
	if (!port)
		return 0;

	spin_lock_irqsave(&port->lock, flags);
	ret = uart_circ_chars_pending(&state->xmit);
	spin_unlock_irqrestore(&port->lock, flags);
	uart_port_deref_no_rpm(port);
	return ret;
}

static void uart_flush_buffer(struct tty_struct *tty)
{
	struct uart_state *state = tty->driver_data;
	struct uart_port *port;
	unsigned long flags;

	/*
	 * This means you called this function _after_ the port was
	 * closed.  No cookie for you.
	 */
	if (!state) {
		WARN_ON(1);
		return;
	}

	pr_debug("uart_flush_buffer(%d) called\n", tty->index);

	port = uart_port_lock(state, flags);
	if (!port)
		return;
	uart_circ_clear(&state->xmit);
	if (port->ops->flush_buffer)
		port->ops->flush_buffer(port);
	uart_port_unlock(port, flags);
	tty_port_tty_wakeup(&state->port);
}

/*
 * This function is used to send a high-priority XON/XOFF character to
 * the device
 */
static void uart_send_xchar(struct tty_struct *tty, char ch)
{
	struct uart_state *state = tty->driver_data;
	struct uart_port *port;
	unsigned long flags;

	port = uart_port_ref(state);
	if (!port)
		return;

	if (port->ops->send_xchar)
		port->ops->send_xchar(port, ch);
	else {
		spin_lock_irqsave(&port->lock, flags);
		port->x_char = ch;
		if (ch)
			port->ops->start_tx(port);
		spin_unlock_irqrestore(&port->lock, flags);
	}
	uart_port_deref(port);
}

static void uart_throttle(struct tty_struct *tty)
{
	struct uart_state *state = tty->driver_data;
	upstat_t mask = UPSTAT_SYNC_FIFO;
	struct uart_port *port;

	port = uart_port_ref(state);
	if (!port)
		return;

	if (I_IXOFF(tty))
		mask |= UPSTAT_AUTOXOFF;
	if (C_CRTSCTS(tty))
		mask |= UPSTAT_AUTORTS;

	if (port->status & mask) {
		port->ops->throttle(port);
		mask &= ~port->status;
	}

	if (mask & UPSTAT_AUTORTS)
		uart_clear_mctrl(port, TIOCM_RTS);

	if (mask & UPSTAT_AUTOXOFF)
		uart_send_xchar(tty, STOP_CHAR(tty));

	uart_port_deref(port);
}

static void uart_unthrottle(struct tty_struct *tty)
{
	struct uart_state *state = tty->driver_data;
	upstat_t mask = UPSTAT_SYNC_FIFO;
	struct uart_port *port;

	port = uart_port_ref(state);
	if (!port)
		return;

	if (I_IXOFF(tty))
		mask |= UPSTAT_AUTOXOFF;
	if (C_CRTSCTS(tty))
		mask |= UPSTAT_AUTORTS;

	if (port->status & mask) {
		port->ops->unthrottle(port);
		mask &= ~port->status;
	}

	if (mask & UPSTAT_AUTORTS)
		uart_set_mctrl(port, TIOCM_RTS);

	if (mask & UPSTAT_AUTOXOFF)
		uart_send_xchar(tty, START_CHAR(tty));

	uart_port_deref(port);
}

static int uart_get_info(struct tty_port *port, struct serial_struct *retinfo)
{
	struct uart_state *state = container_of(port, struct uart_state, port);
	struct uart_port *uport;
	int ret = -ENODEV;

	memset(retinfo, 0, sizeof(*retinfo));

	/*
	 * Ensure the state we copy is consistent and no hardware changes
	 * occur as we go
	 */
	mutex_lock(&port->mutex);
	uport = uart_port_check(state);
	if (!uport)
		goto out;

	retinfo->type	    = uport->type;
	retinfo->line	    = uport->line;
	retinfo->port	    = uport->iobase;
	if (HIGH_BITS_OFFSET)
		retinfo->port_high = (long) uport->iobase >> HIGH_BITS_OFFSET;
	retinfo->irq		    = uport->irq;
	retinfo->flags	    = (__force int)uport->flags;
	retinfo->xmit_fifo_size  = uport->fifosize;
	retinfo->baud_base	    = uport->uartclk / 16;
	retinfo->close_delay	    = jiffies_to_msecs(port->close_delay) / 10;
	retinfo->closing_wait    = port->closing_wait == ASYNC_CLOSING_WAIT_NONE ?
				ASYNC_CLOSING_WAIT_NONE :
				jiffies_to_msecs(port->closing_wait) / 10;
	retinfo->custom_divisor  = uport->custom_divisor;
	retinfo->hub6	    = uport->hub6;
	retinfo->io_type         = uport->iotype;
	retinfo->iomem_reg_shift = uport->regshift;
	retinfo->iomem_base      = (void *)(unsigned long)uport->mapbase;

	ret = 0;
out:
	mutex_unlock(&port->mutex);
	return ret;
}

static int uart_get_info_user(struct tty_struct *tty,
			 struct serial_struct *ss)
{
	struct uart_state *state = tty->driver_data;
	struct tty_port *port = &state->port;

	return uart_get_info(port, ss) < 0 ? -EIO : 0;
}

static int uart_set_info(struct tty_struct *tty, struct tty_port *port,
			 struct uart_state *state,
			 struct serial_struct *new_info)
{
	struct uart_port *uport = uart_port_check(state);
	unsigned long new_port;
	unsigned int change_irq, change_port, closing_wait;
	unsigned int old_custom_divisor, close_delay;
	upf_t old_flags, new_flags;
	int retval = 0;

	if (!uport)
		return -EIO;

	new_port = new_info->port;
	if (HIGH_BITS_OFFSET)
		new_port += (unsigned long) new_info->port_high << HIGH_BITS_OFFSET;

	new_info->irq = irq_canonicalize(new_info->irq);
	close_delay = msecs_to_jiffies(new_info->close_delay * 10);
	closing_wait = new_info->closing_wait == ASYNC_CLOSING_WAIT_NONE ?
			ASYNC_CLOSING_WAIT_NONE :
			msecs_to_jiffies(new_info->closing_wait * 10);


	change_irq  = !(uport->flags & UPF_FIXED_PORT)
		&& new_info->irq != uport->irq;

	/*
	 * Since changing the 'type' of the port changes its resource
	 * allocations, we should treat type changes the same as
	 * IO port changes.
	 */
	change_port = !(uport->flags & UPF_FIXED_PORT)
		&& (new_port != uport->iobase ||
		    (unsigned long)new_info->iomem_base != uport->mapbase ||
		    new_info->hub6 != uport->hub6 ||
		    new_info->io_type != uport->iotype ||
		    new_info->iomem_reg_shift != uport->regshift ||
		    new_info->type != uport->type);

	old_flags = uport->flags;
	new_flags = (__force upf_t)new_info->flags;
	old_custom_divisor = uport->custom_divisor;

	if (!capable(CAP_SYS_ADMIN)) {
		retval = -EPERM;
		if (change_irq || change_port ||
		    (new_info->baud_base != uport->uartclk / 16) ||
		    (close_delay != port->close_delay) ||
		    (closing_wait != port->closing_wait) ||
		    (new_info->xmit_fifo_size &&
		     new_info->xmit_fifo_size != uport->fifosize) ||
		    (((new_flags ^ old_flags) & ~UPF_USR_MASK) != 0))
			goto exit;
		uport->flags = ((uport->flags & ~UPF_USR_MASK) |
			       (new_flags & UPF_USR_MASK));
		uport->custom_divisor = new_info->custom_divisor;
		goto check_and_exit;
	}

	retval = security_locked_down(LOCKDOWN_TIOCSSERIAL);
	if (retval && (change_irq || change_port))
		goto exit;

	/*
	 * Ask the low level driver to verify the settings.
	 */
	if (uport->ops->verify_port)
		retval = uport->ops->verify_port(uport, new_info);

	if ((new_info->irq >= nr_irqs) || (new_info->irq < 0) ||
	    (new_info->baud_base < 9600))
		retval = -EINVAL;

	if (retval)
		goto exit;

	if (change_port || change_irq) {
		retval = -EBUSY;

		/*
		 * Make sure that we are the sole user of this port.
		 */
		if (tty_port_users(port) > 1)
			goto exit;

		/*
		 * We need to shutdown the serial port at the old
		 * port/type/irq combination.
		 */
		uart_shutdown(tty, state);
	}

	if (change_port) {
		unsigned long old_iobase, old_mapbase;
		unsigned int old_type, old_iotype, old_hub6, old_shift;

		old_iobase = uport->iobase;
		old_mapbase = uport->mapbase;
		old_type = uport->type;
		old_hub6 = uport->hub6;
		old_iotype = uport->iotype;
		old_shift = uport->regshift;

		/*
		 * Free and release old regions
		 */
		if (old_type != PORT_UNKNOWN && uport->ops->release_port)
			uport->ops->release_port(uport);

		uport->iobase = new_port;
		uport->type = new_info->type;
		uport->hub6 = new_info->hub6;
		uport->iotype = new_info->io_type;
		uport->regshift = new_info->iomem_reg_shift;
		uport->mapbase = (unsigned long)new_info->iomem_base;

		/*
		 * Claim and map the new regions
		 */
		if (uport->type != PORT_UNKNOWN && uport->ops->request_port) {
			retval = uport->ops->request_port(uport);
		} else {
			/* Always success - Jean II */
			retval = 0;
		}

		/*
		 * If we fail to request resources for the
		 * new port, try to restore the old settings.
		 */
		if (retval) {
			uport->iobase = old_iobase;
			uport->type = old_type;
			uport->hub6 = old_hub6;
			uport->iotype = old_iotype;
			uport->regshift = old_shift;
			uport->mapbase = old_mapbase;

			if (old_type != PORT_UNKNOWN) {
				retval = uport->ops->request_port(uport);
				/*
				 * If we failed to restore the old settings,
				 * we fail like this.
				 */
				if (retval)
					uport->type = PORT_UNKNOWN;

				/*
				 * We failed anyway.
				 */
				retval = -EBUSY;
			}

			/* Added to return the correct error -Ram Gupta */
			goto exit;
		}
	}

	if (change_irq)
		uport->irq      = new_info->irq;
	if (!(uport->flags & UPF_FIXED_PORT))
		uport->uartclk  = new_info->baud_base * 16;
	uport->flags            = (uport->flags & ~UPF_CHANGE_MASK) |
				 (new_flags & UPF_CHANGE_MASK);
	uport->custom_divisor   = new_info->custom_divisor;
	port->close_delay     = close_delay;
	port->closing_wait    = closing_wait;
	if (new_info->xmit_fifo_size)
		uport->fifosize = new_info->xmit_fifo_size;
	port->low_latency = (uport->flags & UPF_LOW_LATENCY) ? 1 : 0;

 check_and_exit:
	retval = 0;
	if (uport->type == PORT_UNKNOWN)
		goto exit;
	if (tty_port_initialized(port)) {
		if (((old_flags ^ uport->flags) & UPF_SPD_MASK) ||
		    old_custom_divisor != uport->custom_divisor) {
			/*
			 * If they're setting up a custom divisor or speed,
			 * instead of clearing it, then bitch about it.
			 */
			if (uport->flags & UPF_SPD_MASK) {
				dev_notice_ratelimited(uport->dev,
				       "%s sets custom speed on %s. This is deprecated.\n",
				      current->comm,
				      tty_name(port->tty));
			}
			uart_change_speed(tty, state, NULL);
		}
	} else {
		retval = uart_startup(tty, state, 1);
		if (retval == 0)
			tty_port_set_initialized(port, true);
		if (retval > 0)
			retval = 0;
	}
 exit:
	return retval;
}

static int uart_set_info_user(struct tty_struct *tty, struct serial_struct *ss)
{
	struct uart_state *state = tty->driver_data;
	struct tty_port *port = &state->port;
	int retval;

	down_write(&tty->termios_rwsem);
	/*
	 * This semaphore protects port->count.  It is also
	 * very useful to prevent opens.  Also, take the
	 * port configuration semaphore to make sure that a
	 * module insertion/removal doesn't change anything
	 * under us.
	 */
	mutex_lock(&port->mutex);
	retval = uart_set_info(tty, port, state, ss);
	mutex_unlock(&port->mutex);
	up_write(&tty->termios_rwsem);
	return retval;
}

/**
 *	uart_get_lsr_info	-	get line status register info
 *	@tty: tty associated with the UART
 *	@state: UART being queried
 *	@value: returned modem value
 */
static int uart_get_lsr_info(struct tty_struct *tty,
			struct uart_state *state, unsigned int __user *value)
{
	struct uart_port *uport = uart_port_check(state);
	unsigned int result;

	pm_runtime_get_sync(uport->dev);
	result = uport->ops->tx_empty(uport);
	pm_runtime_mark_last_busy(uport->dev);
	pm_runtime_put_autosuspend(uport->dev);

	/*
	 * If we're about to load something into the transmit
	 * register, we'll pretend the transmitter isn't empty to
	 * avoid a race condition (depending on when the transmit
	 * interrupt happens).
	 */
	if (uport->x_char ||
	    ((uart_circ_chars_pending(&state->xmit) > 0) &&
	     !uart_tx_stopped(uport)))
		result &= ~TIOCSER_TEMT;

	return put_user(result, value);
}

static int uart_tiocmget(struct tty_struct *tty)
{
	struct uart_state *state = tty->driver_data;
	struct tty_port *port = &state->port;
	struct uart_port *uport;
	int result = -EIO;

	mutex_lock(&port->mutex);
	uport = uart_port_check(state);
	if (!uport)
		goto out;

	if (!tty_io_error(tty)) {
		result = uport->mctrl;

		pm_runtime_get_sync(uport->dev);
		spin_lock_irq(&uport->lock);
		result |= uport->ops->get_mctrl(uport);
		spin_unlock_irq(&uport->lock);
		pm_runtime_mark_last_busy(uport->dev);
		pm_runtime_put_autosuspend(uport->dev);
	}
out:
	mutex_unlock(&port->mutex);
	return result;
}

static int
uart_tiocmset(struct tty_struct *tty, unsigned int set, unsigned int clear)
{
	struct uart_state *state = tty->driver_data;
	struct tty_port *port = &state->port;
	struct uart_port *uport;
	int ret = -EIO;

	mutex_lock(&port->mutex);
	uport = uart_port_check(state);
	if (!uport)
		goto out;

	if (!tty_io_error(tty)) {
		uart_update_mctrl(uport, set, clear);
		ret = 0;
	}
out:
	mutex_unlock(&port->mutex);
	return ret;
}

static int uart_break_ctl(struct tty_struct *tty, int break_state)
{
	struct uart_state *state = tty->driver_data;
	struct tty_port *port = &state->port;
	struct uart_port *uport;
	int ret = -EIO;

	mutex_lock(&port->mutex);
	uport = uart_port_check(state);
	if (!uport)
		goto out;

<<<<<<< HEAD
	pm_runtime_get_sync(uport->dev);
	if (uport->type != PORT_UNKNOWN)
=======
	if (uport->type != PORT_UNKNOWN && uport->ops->break_ctl)
>>>>>>> f7688b48
		uport->ops->break_ctl(uport, break_state);
	pm_runtime_mark_last_busy(uport->dev);
	pm_runtime_put_autosuspend(uport->dev);
	ret = 0;
out:
	mutex_unlock(&port->mutex);
	return ret;
}

static int uart_do_autoconfig(struct tty_struct *tty,struct uart_state *state)
{
	struct tty_port *port = &state->port;
	struct uart_port *uport;
	int flags, ret;

	if (!capable(CAP_SYS_ADMIN))
		return -EPERM;

	/*
	 * Take the per-port semaphore.  This prevents count from
	 * changing, and hence any extra opens of the port while
	 * we're auto-configuring.
	 */
	if (mutex_lock_interruptible(&port->mutex))
		return -ERESTARTSYS;

	uport = uart_port_check(state);
	if (!uport) {
		ret = -EIO;
		goto out;
	}

	ret = -EBUSY;
	if (tty_port_users(port) == 1) {
		uart_shutdown(tty, state);

		/*
		 * If we already have a port type configured,
		 * we must release its resources.
		 */
		if (uport->type != PORT_UNKNOWN && uport->ops->release_port)
			uport->ops->release_port(uport);

		flags = UART_CONFIG_TYPE;
		if (uport->flags & UPF_AUTO_IRQ)
			flags |= UART_CONFIG_IRQ;

		/*
		 * This will claim the ports resources if
		 * a port is found.
		 */
		pm_runtime_get_sync(uport->dev);
		uport->ops->config_port(uport, flags);
		pm_runtime_mark_last_busy(uport->dev);
		pm_runtime_put_autosuspend(uport->dev);

		ret = uart_startup(tty, state, 1);
		if (ret == 0)
			tty_port_set_initialized(port, true);
		if (ret > 0)
			ret = 0;
	}
out:
	mutex_unlock(&port->mutex);
	return ret;
}

static void uart_enable_ms(struct uart_port *uport)
{
	/*
	 * Force modem status interrupts on
	 */
	if (uport->ops->enable_ms)
		uport->ops->enable_ms(uport);
}

/*
 * Wait for any of the 4 modem inputs (DCD,RI,DSR,CTS) to change
 * - mask passed in arg for lines of interest
 *   (use |'ed TIOCM_RNG/DSR/CD/CTS for masking)
 * Caller should use TIOCGICOUNT to see which one it was
 *
 * FIXME: This wants extracting into a common all driver implementation
 * of TIOCMWAIT using tty_port.
 */
static int uart_wait_modem_status(struct uart_state *state, unsigned long arg)
{
	struct uart_port *uport;
	struct tty_port *port = &state->port;
	DECLARE_WAITQUEUE(wait, current);
	struct uart_icount cprev, cnow;
	int ret;

	/*
	 * note the counters on entry
	 */
	uport = uart_port_ref(state);
	if (!uport)
		return -EIO;
	spin_lock_irq(&uport->lock);
	memcpy(&cprev, &uport->icount, sizeof(struct uart_icount));
	uart_enable_ms(uport);
	spin_unlock_irq(&uport->lock);

	add_wait_queue(&port->delta_msr_wait, &wait);
	for (;;) {
		spin_lock_irq(&uport->lock);
		memcpy(&cnow, &uport->icount, sizeof(struct uart_icount));
		spin_unlock_irq(&uport->lock);

		set_current_state(TASK_INTERRUPTIBLE);

		if (((arg & TIOCM_RNG) && (cnow.rng != cprev.rng)) ||
		    ((arg & TIOCM_DSR) && (cnow.dsr != cprev.dsr)) ||
		    ((arg & TIOCM_CD)  && (cnow.dcd != cprev.dcd)) ||
		    ((arg & TIOCM_CTS) && (cnow.cts != cprev.cts))) {
			ret = 0;
			break;
		}

		schedule();

		/* see if a signal did it */
		if (signal_pending(current)) {
			ret = -ERESTARTSYS;
			break;
		}

		cprev = cnow;
	}
	__set_current_state(TASK_RUNNING);
	remove_wait_queue(&port->delta_msr_wait, &wait);
	uart_port_deref(uport);

	return ret;
}

/*
 * Get counter of input serial line interrupts (DCD,RI,DSR,CTS)
 * Return: write counters to the user passed counter struct
 * NB: both 1->0 and 0->1 transitions are counted except for
 *     RI where only 0->1 is counted.
 */
static int uart_get_icount(struct tty_struct *tty,
			  struct serial_icounter_struct *icount)
{
	struct uart_state *state = tty->driver_data;
	struct uart_icount cnow;
	struct uart_port *uport;

	uport = uart_port_ref_no_rpm(state);
	if (!uport)
		return -EIO;
	spin_lock_irq(&uport->lock);
	memcpy(&cnow, &uport->icount, sizeof(struct uart_icount));
	spin_unlock_irq(&uport->lock);
	uart_port_deref_no_rpm(uport);

	icount->cts         = cnow.cts;
	icount->dsr         = cnow.dsr;
	icount->rng         = cnow.rng;
	icount->dcd         = cnow.dcd;
	icount->rx          = cnow.rx;
	icount->tx          = cnow.tx;
	icount->frame       = cnow.frame;
	icount->overrun     = cnow.overrun;
	icount->parity      = cnow.parity;
	icount->brk         = cnow.brk;
	icount->buf_overrun = cnow.buf_overrun;

	return 0;
}

static int uart_get_rs485_config(struct uart_port *port,
			 struct serial_rs485 __user *rs485)
{
	unsigned long flags;
	struct serial_rs485 aux;

	spin_lock_irqsave(&port->lock, flags);
	aux = port->rs485;
	spin_unlock_irqrestore(&port->lock, flags);

	if (copy_to_user(rs485, &aux, sizeof(aux)))
		return -EFAULT;

	return 0;
}

static int uart_set_rs485_config(struct uart_port *port,
			 struct serial_rs485 __user *rs485_user)
{
	struct serial_rs485 rs485;
	int ret;
	unsigned long flags;

	if (!port->rs485_config)
		return -ENOIOCTLCMD;

	if (copy_from_user(&rs485, rs485_user, sizeof(*rs485_user)))
		return -EFAULT;

	spin_lock_irqsave(&port->lock, flags);
	ret = port->rs485_config(port, &rs485);
	spin_unlock_irqrestore(&port->lock, flags);
	if (ret)
		return ret;

	if (copy_to_user(rs485_user, &port->rs485, sizeof(port->rs485)))
		return -EFAULT;

	return 0;
}

static int uart_get_iso7816_config(struct uart_port *port,
				   struct serial_iso7816 __user *iso7816)
{
	unsigned long flags;
	struct serial_iso7816 aux;

	if (!port->iso7816_config)
		return -ENOIOCTLCMD;

	spin_lock_irqsave(&port->lock, flags);
	aux = port->iso7816;
	spin_unlock_irqrestore(&port->lock, flags);

	if (copy_to_user(iso7816, &aux, sizeof(aux)))
		return -EFAULT;

	return 0;
}

static int uart_set_iso7816_config(struct uart_port *port,
				   struct serial_iso7816 __user *iso7816_user)
{
	struct serial_iso7816 iso7816;
	int i, ret;
	unsigned long flags;

	if (!port->iso7816_config)
		return -ENOIOCTLCMD;

	if (copy_from_user(&iso7816, iso7816_user, sizeof(*iso7816_user)))
		return -EFAULT;

	/*
	 * There are 5 words reserved for future use. Check that userspace
	 * doesn't put stuff in there to prevent breakages in the future.
	 */
	for (i = 0; i < 5; i++)
		if (iso7816.reserved[i])
			return -EINVAL;

	spin_lock_irqsave(&port->lock, flags);
	ret = port->iso7816_config(port, &iso7816);
	spin_unlock_irqrestore(&port->lock, flags);
	if (ret)
		return ret;

	if (copy_to_user(iso7816_user, &port->iso7816, sizeof(port->iso7816)))
		return -EFAULT;

	return 0;
}

/*
 * Called via sys_ioctl.  We can use spin_lock_irq() here.
 */
static int
uart_ioctl(struct tty_struct *tty, unsigned int cmd, unsigned long arg)
{
	struct uart_state *state = tty->driver_data;
	struct tty_port *port = &state->port;
	struct uart_port *uport;
	void __user *uarg = (void __user *)arg;
	int ret = -ENOIOCTLCMD;


	/*
	 * These ioctls don't rely on the hardware to be present.
	 */
	switch (cmd) {
	case TIOCSERCONFIG:
		down_write(&tty->termios_rwsem);
		ret = uart_do_autoconfig(tty, state);
		up_write(&tty->termios_rwsem);
		break;
	}

	if (ret != -ENOIOCTLCMD)
		goto out;

	if (tty_io_error(tty)) {
		ret = -EIO;
		goto out;
	}

	/*
	 * The following should only be used when hardware is present.
	 */
	switch (cmd) {
	case TIOCMIWAIT:
		ret = uart_wait_modem_status(state, arg);
		break;
	}

	if (ret != -ENOIOCTLCMD)
		goto out;

	mutex_lock(&port->mutex);
	uport = uart_port_check(state);

	if (!uport || tty_io_error(tty)) {
		ret = -EIO;
		goto out_up;
	}

	/*
	 * All these rely on hardware being present and need to be
	 * protected against the tty being hung up.
	 */

	switch (cmd) {
	case TIOCSERGETLSR: /* Get line status register */
		ret = uart_get_lsr_info(tty, state, uarg);
		break;

	case TIOCGRS485:
		ret = uart_get_rs485_config(uport, uarg);
		break;

	case TIOCSRS485:
		ret = uart_set_rs485_config(uport, uarg);
		break;

	case TIOCSISO7816:
		ret = uart_set_iso7816_config(state->uart_port, uarg);
		break;

	case TIOCGISO7816:
		ret = uart_get_iso7816_config(state->uart_port, uarg);
		break;
	default:
		if (uport->ops->ioctl)
			ret = uport->ops->ioctl(uport, cmd, arg);
		break;
	}
out_up:
	mutex_unlock(&port->mutex);
out:
	return ret;
}

static void uart_set_ldisc(struct tty_struct *tty)
{
	struct uart_state *state = tty->driver_data;
	struct uart_port *uport;

	mutex_lock(&state->port.mutex);
	uport = uart_port_check(state);
	if (uport && uport->ops->set_ldisc) {
		pm_runtime_get_sync(uport->dev);
		uport->ops->set_ldisc(uport, &tty->termios);
		pm_runtime_mark_last_busy(uport->dev);
		pm_runtime_put_autosuspend(uport->dev);
	}
	mutex_unlock(&state->port.mutex);
}

static void uart_set_termios(struct tty_struct *tty,
						struct ktermios *old_termios)
{
	struct uart_state *state = tty->driver_data;
	struct uart_port *uport;
	unsigned int cflag = tty->termios.c_cflag;
	unsigned int iflag_mask = IGNBRK|BRKINT|IGNPAR|PARMRK|INPCK;
	bool sw_changed = false;

	mutex_lock(&state->port.mutex);
	uport = uart_port_check(state);
	if (!uport)
		goto out;

	/*
	 * Drivers doing software flow control also need to know
	 * about changes to these input settings.
	 */
	if (uport->flags & UPF_SOFT_FLOW) {
		iflag_mask |= IXANY|IXON|IXOFF;
		sw_changed =
		   tty->termios.c_cc[VSTART] != old_termios->c_cc[VSTART] ||
		   tty->termios.c_cc[VSTOP] != old_termios->c_cc[VSTOP];
	}

	/*
	 * These are the bits that are used to setup various
	 * flags in the low level driver. We can ignore the Bfoo
	 * bits in c_cflag; c_[io]speed will always be set
	 * appropriately by set_termios() in tty_ioctl.c
	 */
	if ((cflag ^ old_termios->c_cflag) == 0 &&
	    tty->termios.c_ospeed == old_termios->c_ospeed &&
	    tty->termios.c_ispeed == old_termios->c_ispeed &&
	    ((tty->termios.c_iflag ^ old_termios->c_iflag) & iflag_mask) == 0 &&
	    !sw_changed) {
		goto out;
	}

	uart_change_speed(tty, state, old_termios);
	/* reload cflag from termios; port driver may have overridden flags */
	cflag = tty->termios.c_cflag;

	/* Handle transition to B0 status */
	if ((old_termios->c_cflag & CBAUD) && !(cflag & CBAUD))
		uart_clear_mctrl(uport, TIOCM_RTS | TIOCM_DTR);
	/* Handle transition away from B0 status */
	else if (!(old_termios->c_cflag & CBAUD) && (cflag & CBAUD)) {
		unsigned int mask = TIOCM_DTR;
		if (!(cflag & CRTSCTS) || !tty_throttled(tty))
			mask |= TIOCM_RTS;
		uart_set_mctrl(uport, mask);
	}
out:
	mutex_unlock(&state->port.mutex);
}

/*
 * Calls to uart_close() are serialised via the tty_lock in
 *   drivers/tty/tty_io.c:tty_release()
 *   drivers/tty/tty_io.c:do_tty_hangup()
 */
static void uart_close(struct tty_struct *tty, struct file *filp)
{
	struct uart_state *state = tty->driver_data;

	if (!state) {
		struct uart_driver *drv = tty->driver->driver_state;
		struct tty_port *port;

		state = drv->state + tty->index;
		port = &state->port;
		spin_lock_irq(&port->lock);
		--port->count;
		spin_unlock_irq(&port->lock);
		return;
	}

	pr_debug("uart_close(%d) called\n", tty->index);

	tty_port_close(tty->port, tty, filp);
}

static void uart_tty_port_shutdown(struct tty_port *port)
{
	struct uart_state *state = container_of(port, struct uart_state, port);
	struct uart_port *uport = uart_port_check(state);

	/*
	 * At this point, we stop accepting input.  To do this, we
	 * disable the receive line status interrupts.
	 */
	if (WARN(!uport, "detached port still initialized!\n"))
		return;

	pm_runtime_get_sync(uport->dev);
	spin_lock_irq(&uport->lock);
	uport->ops->stop_rx(uport);
	spin_unlock_irq(&uport->lock);
	pm_runtime_mark_last_busy(uport->dev);
	pm_runtime_put_autosuspend(uport->dev);

	uart_port_shutdown(port);

	/*
	 * It's possible for shutdown to be called after suspend if we get
	 * a DCD drop (hangup) at just the right time.  Clear suspended bit so
	 * we don't try to resume a port that has been shutdown.
	 */
	tty_port_set_suspended(port, 0);
}

static void uart_wait_until_sent(struct tty_struct *tty, int timeout)
{
	struct uart_state *state = tty->driver_data;
	struct uart_port *port;
	unsigned long char_time, expire;

	port = uart_port_ref(state);
	if (!port)
		return;

	if (port->type == PORT_UNKNOWN || port->fifosize == 0) {
		uart_port_deref(port);
		return;
	}

	/*
	 * Set the check interval to be 1/5 of the estimated time to
	 * send a single character, and make it at least 1.  The check
	 * interval should also be less than the timeout.
	 *
	 * Note: we have to use pretty tight timings here to satisfy
	 * the NIST-PCTS.
	 */
	char_time = (port->timeout - HZ/50) / port->fifosize;
	char_time = char_time / 5;
	if (char_time == 0)
		char_time = 1;
	if (timeout && timeout < char_time)
		char_time = timeout;

	/*
	 * If the transmitter hasn't cleared in twice the approximate
	 * amount of time to send the entire FIFO, it probably won't
	 * ever clear.  This assumes the UART isn't doing flow
	 * control, which is currently the case.  Hence, if it ever
	 * takes longer than port->timeout, this is probably due to a
	 * UART bug of some kind.  So, we clamp the timeout parameter at
	 * 2*port->timeout.
	 */
	if (timeout == 0 || timeout > 2 * port->timeout)
		timeout = 2 * port->timeout;

	expire = jiffies + timeout;

	pr_debug("uart_wait_until_sent(%d), jiffies=%lu, expire=%lu...\n",
		port->line, jiffies, expire);

	/*
	 * Check whether the transmitter is empty every 'char_time'.
	 * 'timeout' / 'expire' give us the maximum amount of time
	 * we wait.
	 */
	while (!port->ops->tx_empty(port)) {
		msleep_interruptible(jiffies_to_msecs(char_time));
		if (signal_pending(current))
			break;
		if (time_after(jiffies, expire))
			break;
	}
	uart_port_deref(port);
}

/*
 * Calls to uart_hangup() are serialised by the tty_lock in
 *   drivers/tty/tty_io.c:do_tty_hangup()
 * This runs from a workqueue and can sleep for a _short_ time only.
 */
static void uart_hangup(struct tty_struct *tty)
{
	struct uart_state *state = tty->driver_data;
	struct tty_port *port = &state->port;
	struct uart_port *uport;
	unsigned long flags;

	pr_debug("uart_hangup(%d)\n", tty->index);

	mutex_lock(&port->mutex);
	uport = uart_port_check(state);
	WARN(!uport, "hangup of detached port!\n");

	if (tty_port_active(port)) {
		uart_flush_buffer(tty);
		uart_shutdown(tty, state);
		spin_lock_irqsave(&port->lock, flags);
		port->count = 0;
		spin_unlock_irqrestore(&port->lock, flags);
		tty_port_set_active(port, 0);
		tty_port_tty_set(port, NULL);
		wake_up_interruptible(&port->open_wait);
		wake_up_interruptible(&port->delta_msr_wait);
	}
	mutex_unlock(&port->mutex);
}

/* uport == NULL if uart_port has already been removed */
static void uart_port_shutdown(struct tty_port *port)
{
	struct uart_state *state = container_of(port, struct uart_state, port);
	struct uart_port *uport = uart_port_check(state);

	/*
	 * clear delta_msr_wait queue to avoid mem leaks: we may free
	 * the irq here so the queue might never be woken up.  Note
	 * that we won't end up waiting on delta_msr_wait again since
	 * any outstanding file descriptors should be pointing at
	 * hung_up_tty_fops now.
	 */
	wake_up_interruptible(&port->delta_msr_wait);

	/*
	 * Free the IRQ and disable the port.
	 */
	if (uport) {
		pm_runtime_get_sync(uport->dev);
		uport->ops->shutdown(uport);
		pm_runtime_mark_last_busy(uport->dev);
		pm_runtime_put_autosuspend(uport->dev);
	}

	/*
	 * Ensure that the IRQ handler isn't running on another CPU.
	 */
	if (uport)
		synchronize_irq(uport->irq);
}

static int uart_carrier_raised(struct tty_port *port)
{
	struct uart_state *state = container_of(port, struct uart_state, port);
	struct uart_port *uport;
	int mctrl;

	uport = uart_port_ref(state);
	/*
	 * Should never observe uport == NULL since checks for hangup should
	 * abort the tty_port_block_til_ready() loop before checking for carrier
	 * raised -- but report carrier raised if it does anyway so open will
	 * continue and not sleep
	 */
	if (WARN_ON(!uport))
		return 1;
	spin_lock_irq(&uport->lock);
	uart_enable_ms(uport);
	mctrl = uport->ops->get_mctrl(uport);
	spin_unlock_irq(&uport->lock);
	uart_port_deref(uport);
	if (mctrl & TIOCM_CAR)
		return 1;
	return 0;
}

static void uart_dtr_rts(struct tty_port *port, int raise)
{
	struct uart_state *state = container_of(port, struct uart_state, port);
	struct uart_port *uport;

	uport = uart_port_ref(state);
	if (!uport)
		return;
	uart_port_dtr_rts(uport, raise);
	uart_port_deref(uport);
}

static int uart_install(struct tty_driver *driver, struct tty_struct *tty)
{
	struct uart_driver *drv = driver->driver_state;
	struct uart_state *state = drv->state + tty->index;

	tty->driver_data = state;

	return tty_standard_install(driver, tty);
}

/*
 * Calls to uart_open are serialised by the tty_lock in
 *   drivers/tty/tty_io.c:tty_open()
 * Note that if this fails, then uart_close() _will_ be called.
 *
 * In time, we want to scrap the "opening nonpresent ports"
 * behaviour and implement an alternative way for setserial
 * to set base addresses/ports/types.  This will allow us to
 * get rid of a certain amount of extra tests.
 */
static int uart_open(struct tty_struct *tty, struct file *filp)
{
	struct uart_state *state = tty->driver_data;
	int retval;

	retval = tty_port_open(&state->port, tty, filp);
	if (retval > 0)
		retval = 0;

	return retval;
}

static int uart_port_activate(struct tty_port *port, struct tty_struct *tty)
{
	struct uart_state *state = container_of(port, struct uart_state, port);
	struct uart_port *uport;
	int ret;

	uport = uart_port_check(state);
	if (!uport || uport->flags & UPF_DEAD)
		return -ENXIO;

	port->low_latency = (uport->flags & UPF_LOW_LATENCY) ? 1 : 0;

	/*
	 * Start up the serial port.
	 */
	ret = uart_startup(tty, state, 0);
	if (ret > 0)
		tty_port_set_active(port, 1);

	return ret;
}

static const char *uart_type(struct uart_port *port)
{
	const char *str = NULL;

	if (port->ops->type)
		str = port->ops->type(port);

	if (!str)
		str = "unknown";

	return str;
}

#ifdef CONFIG_PROC_FS

static void uart_line_info(struct seq_file *m, struct uart_driver *drv, int i)
{
	struct uart_state *state = drv->state + i;
	struct tty_port *port = &state->port;
	struct uart_port *uport;
	char stat_buf[32];
	unsigned int status;
	int mmio;

	mutex_lock(&port->mutex);
	uport = uart_port_check(state);
	if (!uport)
		goto out;

	mmio = uport->iotype >= UPIO_MEM;
	seq_printf(m, "%d: uart:%s %s%08llX irq:%d",
			uport->line, uart_type(uport),
			mmio ? "mmio:0x" : "port:",
			mmio ? (unsigned long long)uport->mapbase
			     : (unsigned long long)uport->iobase,
			uport->irq);

	if (uport->type == PORT_UNKNOWN) {
		seq_putc(m, '\n');
		goto out;
	}

	if (capable(CAP_SYS_ADMIN)) {
		pm_runtime_get_sync(uport->dev);
		spin_lock_irq(&uport->lock);
		status = uport->ops->get_mctrl(uport);
		spin_unlock_irq(&uport->lock);
		pm_runtime_mark_last_busy(uport->dev);
		pm_runtime_put_autosuspend(uport->dev);

		seq_printf(m, " tx:%d rx:%d",
				uport->icount.tx, uport->icount.rx);
		if (uport->icount.frame)
			seq_printf(m, " fe:%d",	uport->icount.frame);
		if (uport->icount.parity)
			seq_printf(m, " pe:%d",	uport->icount.parity);
		if (uport->icount.brk)
			seq_printf(m, " brk:%d", uport->icount.brk);
		if (uport->icount.overrun)
			seq_printf(m, " oe:%d", uport->icount.overrun);
		if (uport->icount.buf_overrun)
			seq_printf(m, " bo:%d", uport->icount.buf_overrun);

#define INFOBIT(bit, str) \
	if (uport->mctrl & (bit)) \
		strncat(stat_buf, (str), sizeof(stat_buf) - \
			strlen(stat_buf) - 2)
#define STATBIT(bit, str) \
	if (status & (bit)) \
		strncat(stat_buf, (str), sizeof(stat_buf) - \
		       strlen(stat_buf) - 2)

		stat_buf[0] = '\0';
		stat_buf[1] = '\0';
		INFOBIT(TIOCM_RTS, "|RTS");
		STATBIT(TIOCM_CTS, "|CTS");
		INFOBIT(TIOCM_DTR, "|DTR");
		STATBIT(TIOCM_DSR, "|DSR");
		STATBIT(TIOCM_CAR, "|CD");
		STATBIT(TIOCM_RNG, "|RI");
		if (stat_buf[0])
			stat_buf[0] = ' ';

		seq_puts(m, stat_buf);
	}
	seq_putc(m, '\n');
#undef STATBIT
#undef INFOBIT
out:
	mutex_unlock(&port->mutex);
}

static int uart_proc_show(struct seq_file *m, void *v)
{
	struct tty_driver *ttydrv = m->private;
	struct uart_driver *drv = ttydrv->driver_state;
	int i;

	seq_printf(m, "serinfo:1.0 driver%s%s revision:%s\n", "", "", "");
	for (i = 0; i < drv->nr; i++)
		uart_line_info(m, drv, i);
	return 0;
}
#endif

#if defined(CONFIG_SERIAL_CORE_CONSOLE) || defined(CONFIG_CONSOLE_POLL)
/**
 *	uart_console_write - write a console message to a serial port
 *	@port: the port to write the message
 *	@s: array of characters
 *	@count: number of characters in string to write
 *	@putchar: function to write character to port
 */
void uart_console_write(struct uart_port *port, const char *s,
			unsigned int count,
			void (*putchar)(struct uart_port *, int))
{
	unsigned int i;

	for (i = 0; i < count; i++, s++) {
		if (*s == '\n')
			putchar(port, '\r');
		putchar(port, *s);
	}
}
EXPORT_SYMBOL_GPL(uart_console_write);

/*
 *	Check whether an invalid uart number has been specified, and
 *	if so, search for the first available port that does have
 *	console support.
 */
struct uart_port * __init
uart_get_console(struct uart_port *ports, int nr, struct console *co)
{
	int idx = co->index;

	if (idx < 0 || idx >= nr || (ports[idx].iobase == 0 &&
				     ports[idx].membase == NULL))
		for (idx = 0; idx < nr; idx++)
			if (ports[idx].iobase != 0 ||
			    ports[idx].membase != NULL)
				break;

	co->index = idx;

	return ports + idx;
}

/**
 *	uart_parse_earlycon - Parse earlycon options
 *	@p:	  ptr to 2nd field (ie., just beyond '<name>,')
 *	@iotype:  ptr for decoded iotype (out)
 *	@addr:    ptr for decoded mapbase/iobase (out)
 *	@options: ptr for <options> field; NULL if not present (out)
 *
 *	Decodes earlycon kernel command line parameters of the form
 *	   earlycon=<name>,io|mmio|mmio16|mmio32|mmio32be|mmio32native,<addr>,<options>
 *	   console=<name>,io|mmio|mmio16|mmio32|mmio32be|mmio32native,<addr>,<options>
 *
 *	The optional form
 *
 *	   earlycon=<name>,0x<addr>,<options>
 *	   console=<name>,0x<addr>,<options>
 *
 *	is also accepted; the returned @iotype will be UPIO_MEM.
 *
 *	Returns 0 on success or -EINVAL on failure
 */
int uart_parse_earlycon(char *p, unsigned char *iotype, resource_size_t *addr,
			char **options)
{
	if (strncmp(p, "mmio,", 5) == 0) {
		*iotype = UPIO_MEM;
		p += 5;
	} else if (strncmp(p, "mmio16,", 7) == 0) {
		*iotype = UPIO_MEM16;
		p += 7;
	} else if (strncmp(p, "mmio32,", 7) == 0) {
		*iotype = UPIO_MEM32;
		p += 7;
	} else if (strncmp(p, "mmio32be,", 9) == 0) {
		*iotype = UPIO_MEM32BE;
		p += 9;
	} else if (strncmp(p, "mmio32native,", 13) == 0) {
		*iotype = IS_ENABLED(CONFIG_CPU_BIG_ENDIAN) ?
			UPIO_MEM32BE : UPIO_MEM32;
		p += 13;
	} else if (strncmp(p, "io,", 3) == 0) {
		*iotype = UPIO_PORT;
		p += 3;
	} else if (strncmp(p, "0x", 2) == 0) {
		*iotype = UPIO_MEM;
	} else {
		return -EINVAL;
	}

	/*
	 * Before you replace it with kstrtoull(), think about options separator
	 * (',') it will not tolerate
	 */
	*addr = simple_strtoull(p, NULL, 0);
	p = strchr(p, ',');
	if (p)
		p++;

	*options = p;
	return 0;
}
EXPORT_SYMBOL_GPL(uart_parse_earlycon);

/**
 *	uart_parse_options - Parse serial port baud/parity/bits/flow control.
 *	@options: pointer to option string
 *	@baud: pointer to an 'int' variable for the baud rate.
 *	@parity: pointer to an 'int' variable for the parity.
 *	@bits: pointer to an 'int' variable for the number of data bits.
 *	@flow: pointer to an 'int' variable for the flow control character.
 *
 *	uart_parse_options decodes a string containing the serial console
 *	options.  The format of the string is <baud><parity><bits><flow>,
 *	eg: 115200n8r
 */
void
uart_parse_options(const char *options, int *baud, int *parity,
		   int *bits, int *flow)
{
	const char *s = options;

	*baud = simple_strtoul(s, NULL, 10);
	while (*s >= '0' && *s <= '9')
		s++;
	if (*s)
		*parity = *s++;
	if (*s)
		*bits = *s++ - '0';
	if (*s)
		*flow = *s;
}
EXPORT_SYMBOL_GPL(uart_parse_options);

/**
 *	uart_set_options - setup the serial console parameters
 *	@port: pointer to the serial ports uart_port structure
 *	@co: console pointer
 *	@baud: baud rate
 *	@parity: parity character - 'n' (none), 'o' (odd), 'e' (even)
 *	@bits: number of data bits
 *	@flow: flow control character - 'r' (rts)
 */
int
uart_set_options(struct uart_port *port, struct console *co,
		 int baud, int parity, int bits, int flow)
{
	struct ktermios termios;
	static struct ktermios dummy;

	/*
	 * Ensure that the serial console lock is initialised
	 * early.
	 * If this port is a console, then the spinlock is already
	 * initialised.
	 */
	if (!(uart_console(port) && (port->cons->flags & CON_ENABLED))) {
		spin_lock_init(&port->lock);
		lockdep_set_class(&port->lock, &port_lock_key);
	}

	memset(&termios, 0, sizeof(struct ktermios));

	termios.c_cflag |= CREAD | HUPCL | CLOCAL;
	tty_termios_encode_baud_rate(&termios, baud, baud);

	if (bits == 7)
		termios.c_cflag |= CS7;
	else
		termios.c_cflag |= CS8;

	switch (parity) {
	case 'o': case 'O':
		termios.c_cflag |= PARODD;
		/*fall through*/
	case 'e': case 'E':
		termios.c_cflag |= PARENB;
		break;
	}

	if (flow == 'r')
		termios.c_cflag |= CRTSCTS;

	/*
	 * some uarts on other side don't support no flow control.
	 * So we set * DTR in host uart to make them happy
	 */
	port->mctrl |= TIOCM_DTR;

	/* At early stage device is not created yet, we can't do PM */
	if (port->dev) {
		pm_runtime_get_sync(port->dev);
		port->ops->set_termios(port, &termios, &dummy);
		pm_runtime_mark_last_busy(port->dev);
		pm_runtime_put_autosuspend(port->dev);
	} else
		port->ops->set_termios(port, &termios, &dummy);

	/*
	 * Allow the setting of the UART parameters with a NULL console
	 * too:
	 */
	if (co)
		co->cflag = termios.c_cflag;

	return 0;
}
EXPORT_SYMBOL_GPL(uart_set_options);
#endif /* CONFIG_SERIAL_CORE_CONSOLE */

struct uart_match {
	struct uart_port *port;
	struct uart_driver *driver;
};

static int serial_match_port(struct device *dev, void *data)
{
	struct uart_match *match = data;
	struct tty_driver *tty_drv = match->driver->tty_driver;
	dev_t devt = MKDEV(tty_drv->major, tty_drv->minor_start) +
		match->port->line;

	return dev->devt == devt; /* Actually, only one tty per port */
}

int uart_suspend_port(struct uart_driver *drv, struct uart_port *uport)
{
	struct uart_state *state = drv->state + uport->line;
	struct tty_port *port = &state->port;
	struct device *tty_dev;
	struct uart_match match = {uport, drv};

	mutex_lock(&port->mutex);

	tty_dev = device_find_child(uport->dev, &match, serial_match_port);
	if (tty_dev && device_may_wakeup(tty_dev)) {
		enable_irq_wake(uport->irq);
		put_device(tty_dev);
		mutex_unlock(&port->mutex);
		return 0;
	}
	put_device(tty_dev);

	/* Nothing to do if the console is not suspending */
	if (!console_suspend_enabled && uart_console(uport))
		goto unlock;

	uport->suspended = 1;

	if (tty_port_initialized(port)) {
		const struct uart_ops *ops = uport->ops;
		int tries;

		tty_port_set_suspended(port, 1);
		tty_port_set_initialized(port, 0);

		pm_runtime_get_sync(uport->dev);
		spin_lock_irq(&uport->lock);
		ops->stop_tx(uport);
		ops->set_mctrl(uport, 0);
		ops->stop_rx(uport);
		spin_unlock_irq(&uport->lock);
		pm_runtime_mark_last_busy(uport->dev);
		pm_runtime_put_autosuspend(uport->dev);

		/*
		 * Wait for the transmitter to empty.
		 */
		for (tries = 3; !ops->tx_empty(uport) && tries; tries--)
			msleep(10);
		if (!tries)
			dev_err(uport->dev, "%s: Unable to drain transmitter\n",
				uport->name);

		pm_runtime_get_sync(uport->dev);
		ops->shutdown(uport);
		pm_runtime_mark_last_busy(uport->dev);
		pm_runtime_put_autosuspend(uport->dev);
	}

	/*
	 * Disable the console device before suspending.
	 */
	if (uart_console(uport))
		console_stop(uport->cons);
unlock:
	mutex_unlock(&port->mutex);

	return 0;
}

int uart_resume_port(struct uart_driver *drv, struct uart_port *uport)
{
	struct uart_state *state = drv->state + uport->line;
	struct tty_port *port = &state->port;
	struct device *tty_dev;
	struct uart_match match = {uport, drv};
	struct ktermios termios;

	mutex_lock(&port->mutex);

	tty_dev = device_find_child(uport->dev, &match, serial_match_port);
	if (!uport->suspended && device_may_wakeup(tty_dev)) {
		if (irqd_is_wakeup_set(irq_get_irq_data((uport->irq))))
			disable_irq_wake(uport->irq);
		put_device(tty_dev);
		mutex_unlock(&port->mutex);
		return 0;
	}
	put_device(tty_dev);
	uport->suspended = 0;

	/*
	 * Re-enable the console device after suspending.
	 */
	if (uart_console(uport)) {
		/*
		 * First try to use the console cflag setting.
		 */
		memset(&termios, 0, sizeof(struct ktermios));
		termios.c_cflag = uport->cons->cflag;

		/*
		 * If that's unset, use the tty termios setting.
		 */
		if (port->tty && termios.c_cflag == 0)
			termios = port->tty->termios;

		pm_runtime_get_sync(uport->dev);
		uport->ops->set_termios(uport, &termios, NULL);
		pm_runtime_mark_last_busy(uport->dev);
		pm_runtime_put_autosuspend(uport->dev);

		if (console_suspend_enabled)
			console_start(uport->cons);
	}

	if (tty_port_suspended(port)) {
		const struct uart_ops *ops = uport->ops;
		int ret;

		pm_runtime_get_sync(uport->dev);
		spin_lock_irq(&uport->lock);
		ops->set_mctrl(uport, 0);
		spin_unlock_irq(&uport->lock);
		pm_runtime_mark_last_busy(uport->dev);
		pm_runtime_put_autosuspend(uport->dev);

		if (console_suspend_enabled || !uart_console(uport)) {
			/* Protected by port mutex for now */
			struct tty_struct *tty = port->tty;

			pm_runtime_get_sync(uport->dev);
			ret = ops->startup(uport);
			pm_runtime_mark_last_busy(uport->dev);
			pm_runtime_put_autosuspend(uport->dev);
			if (ret == 0) {
				if (tty)
					uart_change_speed(tty, state, NULL);
				pm_runtime_get_sync(uport->dev);
				spin_lock_irq(&uport->lock);
				ops->set_mctrl(uport, uport->mctrl);
				ops->start_tx(uport);
				spin_unlock_irq(&uport->lock);
				pm_runtime_mark_last_busy(uport->dev);
				pm_runtime_put_autosuspend(uport->dev);
				tty_port_set_initialized(port, 1);
			} else {
				/*
				 * Failed to resume - maybe hardware went away?
				 * Clear the "initialized" flag so we won't try
				 * to call the low level drivers shutdown method.
				 */
				uart_shutdown(tty, state);
			}
		}

		tty_port_set_suspended(port, 0);
	}

	mutex_unlock(&port->mutex);

	return 0;
}

static inline void
uart_report_port(struct uart_driver *drv, struct uart_port *port)
{
	char address[64];

	switch (port->iotype) {
	case UPIO_PORT:
		snprintf(address, sizeof(address), "I/O 0x%lx", port->iobase);
		break;
	case UPIO_HUB6:
		snprintf(address, sizeof(address),
			 "I/O 0x%lx offset 0x%x", port->iobase, port->hub6);
		break;
	case UPIO_MEM:
	case UPIO_MEM16:
	case UPIO_MEM32:
	case UPIO_MEM32BE:
	case UPIO_AU:
	case UPIO_TSI:
		snprintf(address, sizeof(address),
			 "MMIO 0x%llx", (unsigned long long)port->mapbase);
		break;
	default:
		strlcpy(address, "*unknown*", sizeof(address));
		break;
	}

	pr_info("%s%s%s at %s (irq = %d, base_baud = %d) is a %s\n",
	       port->dev ? dev_name(port->dev) : "",
	       port->dev ? ": " : "",
	       port->name,
	       address, port->irq, port->uartclk / 16, uart_type(port));
}

static void
uart_configure_port(struct uart_driver *drv, struct uart_state *state,
		    struct uart_port *port)
{
	unsigned int flags;

	/*
	 * If there isn't a port here, don't do anything further.
	 */
	if (!port->iobase && !port->mapbase && !port->membase)
		return;

	/*
	 * Now do the auto configuration stuff.  Note that config_port
	 * is expected to claim the resources and map the port for us.
	 */
	flags = 0;
	if (port->flags & UPF_AUTO_IRQ)
		flags |= UART_CONFIG_IRQ;
	if (port->flags & UPF_BOOT_AUTOCONF) {
		if (!(port->flags & UPF_FIXED_TYPE)) {
			port->type = PORT_UNKNOWN;
			flags |= UART_CONFIG_TYPE;
		}
		port->ops->config_port(port, flags);
	}

	if (port->type != PORT_UNKNOWN) {
		unsigned long flags;

		uart_report_port(drv, port);

		/*
		 * Ensure that the modem control lines are de-activated.
		 * keep the DTR setting that is set in uart_set_options()
		 * We probably don't need a spinlock around this, but
		 */
		pm_runtime_get_sync(port->dev);
		spin_lock_irqsave(&port->lock, flags);
		port->ops->set_mctrl(port, port->mctrl & TIOCM_DTR);
		spin_unlock_irqrestore(&port->lock, flags);
		pm_runtime_mark_last_busy(port->dev);
		pm_runtime_put_autosuspend(port->dev);

		/*
		 * If this driver supports console, and it hasn't been
		 * successfully registered yet, try to re-register it.
		 * It may be that the port was not available.
		 */
		if (port->cons && !(port->cons->flags & CON_ENABLED))
			register_console(port->cons);
	}
}

#ifdef CONFIG_CONSOLE_POLL

static int uart_poll_init(struct tty_driver *driver, int line, char *options)
{
	struct uart_driver *drv = driver->driver_state;
	struct uart_state *state = drv->state + line;
	struct tty_port *tport;
	struct uart_port *port;
	int baud = 9600;
	int bits = 8;
	int parity = 'n';
	int flow = 'n';
	int ret = 0;

	tport = &state->port;
	mutex_lock(&tport->mutex);

	port = uart_port_check(state);
	if (!port || !(port->ops->poll_get_char && port->ops->poll_put_char)) {
		ret = -1;
		goto out;
	}

	if (port->ops->poll_init) {
		/*
		 * We don't set initialized as we only initialized the hw,
		 * e.g. state->xmit is still uninitialized.
		 */
		if (!tty_port_initialized(tport))
			ret = port->ops->poll_init(port);
	}

	if (!ret && options) {
		uart_parse_options(options, &baud, &parity, &bits, &flow);
		ret = uart_set_options(port, NULL, baud, parity, bits, flow);
	}
out:
	mutex_unlock(&tport->mutex);
	return ret;
}

static int uart_poll_get_char(struct tty_driver *driver, int line)
{
	struct uart_driver *drv = driver->driver_state;
	struct uart_state *state = drv->state + line;
	struct uart_port *port;
	int ret = -1;

	port = uart_port_ref(state);
	if (port) {
		ret = port->ops->poll_get_char(port);
		uart_port_deref(port);
	}

	return ret;
}

static void uart_poll_put_char(struct tty_driver *driver, int line, char ch)
{
	struct uart_driver *drv = driver->driver_state;
	struct uart_state *state = drv->state + line;
	struct uart_port *port;

	port = uart_port_ref(state);
	if (!port)
		return;

	if (ch == '\n')
		port->ops->poll_put_char(port, '\r');
	port->ops->poll_put_char(port, ch);
	uart_port_deref(port);
}
#endif

static const struct tty_operations uart_ops = {
	.install	= uart_install,
	.open		= uart_open,
	.close		= uart_close,
	.write		= uart_write,
	.put_char	= uart_put_char,
	.flush_chars	= uart_flush_chars,
	.write_room	= uart_write_room,
	.chars_in_buffer= uart_chars_in_buffer,
	.flush_buffer	= uart_flush_buffer,
	.ioctl		= uart_ioctl,
	.throttle	= uart_throttle,
	.unthrottle	= uart_unthrottle,
	.send_xchar	= uart_send_xchar,
	.set_termios	= uart_set_termios,
	.set_ldisc	= uart_set_ldisc,
	.stop		= uart_stop,
	.start		= uart_start,
	.hangup		= uart_hangup,
	.break_ctl	= uart_break_ctl,
	.wait_until_sent= uart_wait_until_sent,
#ifdef CONFIG_PROC_FS
	.proc_show	= uart_proc_show,
#endif
	.tiocmget	= uart_tiocmget,
	.tiocmset	= uart_tiocmset,
	.set_serial	= uart_set_info_user,
	.get_serial	= uart_get_info_user,
	.get_icount	= uart_get_icount,
#ifdef CONFIG_CONSOLE_POLL
	.poll_init	= uart_poll_init,
	.poll_get_char	= uart_poll_get_char,
	.poll_put_char	= uart_poll_put_char,
#endif
};

static const struct tty_port_operations uart_port_ops = {
	.carrier_raised = uart_carrier_raised,
	.dtr_rts	= uart_dtr_rts,
	.activate	= uart_port_activate,
	.shutdown	= uart_tty_port_shutdown,
};

/**
 *	uart_register_driver - register a driver with the uart core layer
 *	@drv: low level driver structure
 *
 *	Register a uart driver with the core driver.  We in turn register
 *	with the tty layer, and initialise the core driver per-port state.
 *
 *	We have a proc file in /proc/tty/driver which is named after the
 *	normal driver.
 *
 *	drv->port should be NULL, and the per-port structures should be
 *	registered using uart_add_one_port after this call has succeeded.
 */
int uart_register_driver(struct uart_driver *drv)
{
	struct tty_driver *normal;
	int i, retval = -ENOMEM;

	BUG_ON(drv->state);

	/*
	 * Maybe we should be using a slab cache for this, especially if
	 * we have a large number of ports to handle.
	 */
	drv->state = kcalloc(drv->nr, sizeof(struct uart_state), GFP_KERNEL);
	if (!drv->state)
		goto out;

	normal = alloc_tty_driver(drv->nr);
	if (!normal)
		goto out_kfree;

	drv->tty_driver = normal;

	normal->driver_name	= drv->driver_name;
	normal->name		= drv->dev_name;
	normal->major		= drv->major;
	normal->minor_start	= drv->minor;
	normal->type		= TTY_DRIVER_TYPE_SERIAL;
	normal->subtype		= SERIAL_TYPE_NORMAL;
	normal->init_termios	= tty_std_termios;
	normal->init_termios.c_cflag = B9600 | CS8 | CREAD | HUPCL | CLOCAL;
	normal->init_termios.c_ispeed = normal->init_termios.c_ospeed = 9600;
	normal->flags		= TTY_DRIVER_REAL_RAW | TTY_DRIVER_DYNAMIC_DEV;
	normal->driver_state    = drv;
	tty_set_operations(normal, &uart_ops);

	/*
	 * Initialise the UART state(s).
	 */
	for (i = 0; i < drv->nr; i++) {
		struct uart_state *state = drv->state + i;
		struct tty_port *port = &state->port;

		tty_port_init(port);
		port->ops = &uart_port_ops;
	}

	retval = tty_register_driver(normal);
	if (retval >= 0)
		return retval;

	for (i = 0; i < drv->nr; i++)
		tty_port_destroy(&drv->state[i].port);
	put_tty_driver(normal);
out_kfree:
	kfree(drv->state);
out:
	return retval;
}

/**
 *	uart_unregister_driver - remove a driver from the uart core layer
 *	@drv: low level driver structure
 *
 *	Remove all references to a driver from the core driver.  The low
 *	level driver must have removed all its ports via the
 *	uart_remove_one_port() if it registered them with uart_add_one_port().
 *	(ie, drv->port == NULL)
 */
void uart_unregister_driver(struct uart_driver *drv)
{
	struct tty_driver *p = drv->tty_driver;
	unsigned int i;

	tty_unregister_driver(p);
	put_tty_driver(p);
	for (i = 0; i < drv->nr; i++)
		tty_port_destroy(&drv->state[i].port);
	kfree(drv->state);
	drv->state = NULL;
	drv->tty_driver = NULL;
}

struct tty_driver *uart_console_device(struct console *co, int *index)
{
	struct uart_driver *p = co->data;
	*index = co->index;
	return p->tty_driver;
}

static ssize_t uart_get_attr_uartclk(struct device *dev,
	struct device_attribute *attr, char *buf)
{
	struct serial_struct tmp;
	struct tty_port *port = dev_get_drvdata(dev);

	uart_get_info(port, &tmp);
	return snprintf(buf, PAGE_SIZE, "%d\n", tmp.baud_base * 16);
}

static ssize_t uart_get_attr_type(struct device *dev,
	struct device_attribute *attr, char *buf)
{
	struct serial_struct tmp;
	struct tty_port *port = dev_get_drvdata(dev);

	uart_get_info(port, &tmp);
	return snprintf(buf, PAGE_SIZE, "%d\n", tmp.type);
}
static ssize_t uart_get_attr_line(struct device *dev,
	struct device_attribute *attr, char *buf)
{
	struct serial_struct tmp;
	struct tty_port *port = dev_get_drvdata(dev);

	uart_get_info(port, &tmp);
	return snprintf(buf, PAGE_SIZE, "%d\n", tmp.line);
}

static ssize_t uart_get_attr_port(struct device *dev,
	struct device_attribute *attr, char *buf)
{
	struct serial_struct tmp;
	struct tty_port *port = dev_get_drvdata(dev);
	unsigned long ioaddr;

	uart_get_info(port, &tmp);
	ioaddr = tmp.port;
	if (HIGH_BITS_OFFSET)
		ioaddr |= (unsigned long)tmp.port_high << HIGH_BITS_OFFSET;
	return snprintf(buf, PAGE_SIZE, "0x%lX\n", ioaddr);
}

static ssize_t uart_get_attr_irq(struct device *dev,
	struct device_attribute *attr, char *buf)
{
	struct serial_struct tmp;
	struct tty_port *port = dev_get_drvdata(dev);

	uart_get_info(port, &tmp);
	return snprintf(buf, PAGE_SIZE, "%d\n", tmp.irq);
}

static ssize_t uart_get_attr_flags(struct device *dev,
	struct device_attribute *attr, char *buf)
{
	struct serial_struct tmp;
	struct tty_port *port = dev_get_drvdata(dev);

	uart_get_info(port, &tmp);
	return snprintf(buf, PAGE_SIZE, "0x%X\n", tmp.flags);
}

static ssize_t uart_get_attr_xmit_fifo_size(struct device *dev,
	struct device_attribute *attr, char *buf)
{
	struct serial_struct tmp;
	struct tty_port *port = dev_get_drvdata(dev);

	uart_get_info(port, &tmp);
	return snprintf(buf, PAGE_SIZE, "%d\n", tmp.xmit_fifo_size);
}


static ssize_t uart_get_attr_close_delay(struct device *dev,
	struct device_attribute *attr, char *buf)
{
	struct serial_struct tmp;
	struct tty_port *port = dev_get_drvdata(dev);

	uart_get_info(port, &tmp);
	return snprintf(buf, PAGE_SIZE, "%d\n", tmp.close_delay);
}


static ssize_t uart_get_attr_closing_wait(struct device *dev,
	struct device_attribute *attr, char *buf)
{
	struct serial_struct tmp;
	struct tty_port *port = dev_get_drvdata(dev);

	uart_get_info(port, &tmp);
	return snprintf(buf, PAGE_SIZE, "%d\n", tmp.closing_wait);
}

static ssize_t uart_get_attr_custom_divisor(struct device *dev,
	struct device_attribute *attr, char *buf)
{
	struct serial_struct tmp;
	struct tty_port *port = dev_get_drvdata(dev);

	uart_get_info(port, &tmp);
	return snprintf(buf, PAGE_SIZE, "%d\n", tmp.custom_divisor);
}

static ssize_t uart_get_attr_io_type(struct device *dev,
	struct device_attribute *attr, char *buf)
{
	struct serial_struct tmp;
	struct tty_port *port = dev_get_drvdata(dev);

	uart_get_info(port, &tmp);
	return snprintf(buf, PAGE_SIZE, "%d\n", tmp.io_type);
}

static ssize_t uart_get_attr_iomem_base(struct device *dev,
	struct device_attribute *attr, char *buf)
{
	struct serial_struct tmp;
	struct tty_port *port = dev_get_drvdata(dev);

	uart_get_info(port, &tmp);
	return snprintf(buf, PAGE_SIZE, "0x%lX\n", (unsigned long)tmp.iomem_base);
}

static ssize_t uart_get_attr_iomem_reg_shift(struct device *dev,
	struct device_attribute *attr, char *buf)
{
	struct serial_struct tmp;
	struct tty_port *port = dev_get_drvdata(dev);

	uart_get_info(port, &tmp);
	return snprintf(buf, PAGE_SIZE, "%d\n", tmp.iomem_reg_shift);
}

static DEVICE_ATTR(type, S_IRUSR | S_IRGRP, uart_get_attr_type, NULL);
static DEVICE_ATTR(line, S_IRUSR | S_IRGRP, uart_get_attr_line, NULL);
static DEVICE_ATTR(port, S_IRUSR | S_IRGRP, uart_get_attr_port, NULL);
static DEVICE_ATTR(irq, S_IRUSR | S_IRGRP, uart_get_attr_irq, NULL);
static DEVICE_ATTR(flags, S_IRUSR | S_IRGRP, uart_get_attr_flags, NULL);
static DEVICE_ATTR(xmit_fifo_size, S_IRUSR | S_IRGRP, uart_get_attr_xmit_fifo_size, NULL);
static DEVICE_ATTR(uartclk, S_IRUSR | S_IRGRP, uart_get_attr_uartclk, NULL);
static DEVICE_ATTR(close_delay, S_IRUSR | S_IRGRP, uart_get_attr_close_delay, NULL);
static DEVICE_ATTR(closing_wait, S_IRUSR | S_IRGRP, uart_get_attr_closing_wait, NULL);
static DEVICE_ATTR(custom_divisor, S_IRUSR | S_IRGRP, uart_get_attr_custom_divisor, NULL);
static DEVICE_ATTR(io_type, S_IRUSR | S_IRGRP, uart_get_attr_io_type, NULL);
static DEVICE_ATTR(iomem_base, S_IRUSR | S_IRGRP, uart_get_attr_iomem_base, NULL);
static DEVICE_ATTR(iomem_reg_shift, S_IRUSR | S_IRGRP, uart_get_attr_iomem_reg_shift, NULL);

static struct attribute *tty_dev_attrs[] = {
	&dev_attr_type.attr,
	&dev_attr_line.attr,
	&dev_attr_port.attr,
	&dev_attr_irq.attr,
	&dev_attr_flags.attr,
	&dev_attr_xmit_fifo_size.attr,
	&dev_attr_uartclk.attr,
	&dev_attr_close_delay.attr,
	&dev_attr_closing_wait.attr,
	&dev_attr_custom_divisor.attr,
	&dev_attr_io_type.attr,
	&dev_attr_iomem_base.attr,
	&dev_attr_iomem_reg_shift.attr,
	NULL,
	};

static const struct attribute_group tty_dev_attr_group = {
	.attrs = tty_dev_attrs,
	};

/**
 *	uart_add_one_port - attach a driver-defined port structure
 *	@drv: pointer to the uart low level driver structure for this port
 *	@uport: uart port structure to use for this port.
 *
 *	This allows the driver to register its own uart_port structure
 *	with the core driver.  The main purpose is to allow the low
 *	level uart drivers to expand uart_port, rather than having yet
 *	more levels of structures.
 */
int uart_add_one_port(struct uart_driver *drv, struct uart_port *uport)
{
	struct uart_state *state;
	struct tty_port *port;
	int ret = 0;
	struct device *tty_dev;
	int num_groups;

	BUG_ON(in_interrupt());

	if (uport->line >= drv->nr)
		return -EINVAL;

	state = drv->state + uport->line;
	port = &state->port;

	mutex_lock(&port_mutex);
	mutex_lock(&port->mutex);
	if (state->uart_port) {
		ret = -EINVAL;
		goto out;
	}

	/* Link the port to the driver state table and vice versa */
	atomic_set(&state->refcount, 1);
	init_waitqueue_head(&state->remove_wait);
	state->uart_port = uport;
	uport->state = state;

	uport->cons = drv->cons;
	uport->minor = drv->tty_driver->minor_start + uport->line;
	uport->name = kasprintf(GFP_KERNEL, "%s%d", drv->dev_name,
				drv->tty_driver->name_base + uport->line);
	if (!uport->name) {
		ret = -ENOMEM;
		goto out;
	}

	/*
	 * If this port is a console, then the spinlock is already
	 * initialised.
	 */
	if (!(uart_console(uport) && (uport->cons->flags & CON_ENABLED))) {
		spin_lock_init(&uport->lock);
		lockdep_set_class(&uport->lock, &port_lock_key);
	}
	if (uport->cons && uport->dev)
		of_console_check(uport->dev->of_node, uport->cons->name, uport->line);

	uart_configure_port(drv, state, uport);

	port->console = uart_console(uport);

	num_groups = 2;
	if (uport->attr_group)
		num_groups++;

	uport->tty_groups = kcalloc(num_groups, sizeof(*uport->tty_groups),
				    GFP_KERNEL);
	if (!uport->tty_groups) {
		ret = -ENOMEM;
		goto out;
	}
	uport->tty_groups[0] = &tty_dev_attr_group;
	if (uport->attr_group)
		uport->tty_groups[1] = uport->attr_group;

	/*
	 * Register the port whether it's detected or not.  This allows
	 * setserial to be used to alter this port's parameters.
	 */
	tty_dev = tty_port_register_device_attr_serdev(port, drv->tty_driver,
			uport->line, uport->dev, port, uport->tty_groups);
	if (!IS_ERR(tty_dev)) {
		device_set_wakeup_capable(tty_dev, 1);
	} else {
		dev_err(uport->dev, "Cannot register tty device on line %d\n",
		       uport->line);
	}

	/*
	 * Ensure UPF_DEAD is not set.
	 */
	uport->flags &= ~UPF_DEAD;

 out:
	mutex_unlock(&port->mutex);
	mutex_unlock(&port_mutex);

	return ret;
}

/**
 *	uart_remove_one_port - detach a driver defined port structure
 *	@drv: pointer to the uart low level driver structure for this port
 *	@uport: uart port structure for this port
 *
 *	This unhooks (and hangs up) the specified port structure from the
 *	core driver.  No further calls will be made to the low-level code
 *	for this port.
 */
int uart_remove_one_port(struct uart_driver *drv, struct uart_port *uport)
{
	struct uart_state *state = drv->state + uport->line;
	struct tty_port *port = &state->port;
	struct uart_port *uart_port;
	struct tty_struct *tty;
	int ret = 0;

	BUG_ON(in_interrupt());

	mutex_lock(&port_mutex);

	/*
	 * Mark the port "dead" - this prevents any opens from
	 * succeeding while we shut down the port.
	 */
	mutex_lock(&port->mutex);
	uart_port = uart_port_check(state);
	if (uart_port != uport)
		dev_alert(uport->dev, "Removing wrong port: %p != %p\n",
			  uart_port, uport);

	if (!uart_port) {
		mutex_unlock(&port->mutex);
		ret = -EINVAL;
		goto out;
	}
	uport->flags |= UPF_DEAD;
	mutex_unlock(&port->mutex);

	/*
	 * Remove the devices from the tty layer
	 */
	tty_port_unregister_device(port, drv->tty_driver, uport->line);

	tty = tty_port_tty_get(port);
	if (tty) {
		tty_vhangup(port->tty);
		tty_kref_put(tty);
	}

	/*
	 * If the port is used as a console, unregister it
	 */
	if (uart_console(uport))
		unregister_console(uport->cons);

	/*
	 * Free the port IO and memory resources, if any.
	 */
	if (uport->type != PORT_UNKNOWN && uport->ops->release_port)
		uport->ops->release_port(uport);
	kfree(uport->tty_groups);
	kfree(uport->name);

	/*
	 * Indicate that there isn't a port here anymore.
	 */
	uport->type = PORT_UNKNOWN;

	mutex_lock(&port->mutex);
	WARN_ON(atomic_dec_return(&state->refcount) < 0);
	wait_event(state->remove_wait, !atomic_read(&state->refcount));
	state->uart_port = NULL;
	mutex_unlock(&port->mutex);
out:
	mutex_unlock(&port_mutex);

	return ret;
}

/*
 *	Are the two ports equivalent?
 */
int uart_match_port(struct uart_port *port1, struct uart_port *port2)
{
	if (port1->iotype != port2->iotype)
		return 0;

	switch (port1->iotype) {
	case UPIO_PORT:
		return (port1->iobase == port2->iobase);
	case UPIO_HUB6:
		return (port1->iobase == port2->iobase) &&
		       (port1->hub6   == port2->hub6);
	case UPIO_MEM:
	case UPIO_MEM16:
	case UPIO_MEM32:
	case UPIO_MEM32BE:
	case UPIO_AU:
	case UPIO_TSI:
		return (port1->mapbase == port2->mapbase);
	}
	return 0;
}
EXPORT_SYMBOL(uart_match_port);

/**
 *	uart_handle_dcd_change - handle a change of carrier detect state
 *	@uport: uart_port structure for the open port
 *	@status: new carrier detect status, nonzero if active
 *
 *	Caller must hold uport->lock
 */
void uart_handle_dcd_change(struct uart_port *uport, unsigned int status)
{
	struct tty_port *port = &uport->state->port;
	struct tty_struct *tty = port->tty;
	struct tty_ldisc *ld;

	lockdep_assert_held_once(&uport->lock);

	if (tty) {
		ld = tty_ldisc_ref(tty);
		if (ld) {
			if (ld->ops->dcd_change)
				ld->ops->dcd_change(tty, status);
			tty_ldisc_deref(ld);
		}
	}

	uport->icount.dcd++;

	if (uart_dcd_enabled(uport)) {
		if (status)
			wake_up_interruptible(&port->open_wait);
		else if (tty)
			tty_hangup(tty);
	}
}
EXPORT_SYMBOL_GPL(uart_handle_dcd_change);

/**
 *	uart_handle_cts_change - handle a change of clear-to-send state
 *	@uport: uart_port structure for the open port
 *	@status: new clear to send status, nonzero if active
 *
 *	Caller must hold uport->lock
 */
void uart_handle_cts_change(struct uart_port *uport, unsigned int status)
{
	lockdep_assert_held_once(&uport->lock);

	uport->icount.cts++;

	if (uart_softcts_mode(uport)) {
		pm_runtime_get_sync(uport->dev);
		if (uport->hw_stopped) {
			if (status) {
				uport->hw_stopped = 0;
				uport->ops->start_tx(uport);
				uart_write_wakeup(uport);
			}
		} else {
			if (!status) {
				uport->hw_stopped = 1;
				uport->ops->stop_tx(uport);
			}
		}
		pm_runtime_mark_last_busy(uport->dev);
		pm_runtime_put_autosuspend(uport->dev);

	}
}
EXPORT_SYMBOL_GPL(uart_handle_cts_change);

/**
 * uart_insert_char - push a char to the uart layer
 *
 * User is responsible to call tty_flip_buffer_push when they are done with
 * insertion.
 *
 * @port: corresponding port
 * @status: state of the serial port RX buffer (LSR for 8250)
 * @overrun: mask of overrun bits in @status
 * @ch: character to push
 * @flag: flag for the character (see TTY_NORMAL and friends)
 */
void uart_insert_char(struct uart_port *port, unsigned int status,
		 unsigned int overrun, unsigned int ch, unsigned int flag)
{
	struct tty_port *tport = &port->state->port;

	if ((status & port->ignore_status_mask & ~overrun) == 0)
		if (tty_insert_flip_char(tport, ch, flag) == 0)
			++port->icount.buf_overrun;

	/*
	 * Overrun is special.  Since it's reported immediately,
	 * it doesn't affect the current character.
	 */
	if (status & ~port->ignore_status_mask & overrun)
		if (tty_insert_flip_char(tport, 0, TTY_OVERRUN) == 0)
			++port->icount.buf_overrun;
}
EXPORT_SYMBOL_GPL(uart_insert_char);

EXPORT_SYMBOL(uart_write_wakeup);
EXPORT_SYMBOL(uart_register_driver);
EXPORT_SYMBOL(uart_unregister_driver);
EXPORT_SYMBOL(uart_suspend_port);
EXPORT_SYMBOL(uart_resume_port);
EXPORT_SYMBOL(uart_add_one_port);
EXPORT_SYMBOL(uart_remove_one_port);

/**
 * uart_get_rs485_mode() - retrieve rs485 properties for given uart
 * @dev: uart device
 * @rs485conf: output parameter
 *
 * This function implements the device tree binding described in
 * Documentation/devicetree/bindings/serial/rs485.txt.
 */
void uart_get_rs485_mode(struct device *dev, struct serial_rs485 *rs485conf)
{
	u32 rs485_delay[2];
	int ret;

	ret = device_property_read_u32_array(dev, "rs485-rts-delay",
					     rs485_delay, 2);
	if (!ret) {
		rs485conf->delay_rts_before_send = rs485_delay[0];
		rs485conf->delay_rts_after_send = rs485_delay[1];
	} else {
		rs485conf->delay_rts_before_send = 0;
		rs485conf->delay_rts_after_send = 0;
	}

	/*
	 * Clear full-duplex and enabled flags, set RTS polarity to active high
	 * to get to a defined state with the following properties:
	 */
	rs485conf->flags &= ~(SER_RS485_RX_DURING_TX | SER_RS485_ENABLED |
			      SER_RS485_RTS_AFTER_SEND);
	rs485conf->flags |= SER_RS485_RTS_ON_SEND;

	if (device_property_read_bool(dev, "rs485-rx-during-tx"))
		rs485conf->flags |= SER_RS485_RX_DURING_TX;

	if (device_property_read_bool(dev, "linux,rs485-enabled-at-boot-time"))
		rs485conf->flags |= SER_RS485_ENABLED;

	if (device_property_read_bool(dev, "rs485-rts-active-low")) {
		rs485conf->flags &= ~SER_RS485_RTS_ON_SEND;
		rs485conf->flags |= SER_RS485_RTS_AFTER_SEND;
	}
}
EXPORT_SYMBOL_GPL(uart_get_rs485_mode);

MODULE_DESCRIPTION("Serial driver core");
MODULE_LICENSE("GPL");<|MERGE_RESOLUTION|>--- conflicted
+++ resolved
@@ -1162,12 +1162,8 @@
 	if (!uport)
 		goto out;
 
-<<<<<<< HEAD
 	pm_runtime_get_sync(uport->dev);
-	if (uport->type != PORT_UNKNOWN)
-=======
 	if (uport->type != PORT_UNKNOWN && uport->ops->break_ctl)
->>>>>>> f7688b48
 		uport->ops->break_ctl(uport, break_state);
 	pm_runtime_mark_last_busy(uport->dev);
 	pm_runtime_put_autosuspend(uport->dev);
