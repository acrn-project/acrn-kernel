--- conflicted
+++ resolved
@@ -635,10 +635,6 @@
 			return ERR_PTR(-ENOMEM);
 
 		ndev->needs_free_netdev = true;
-<<<<<<< HEAD
-		ndev->priv_destructor = brcmf_cfg80211_free_netdev;
-=======
->>>>>>> a2054256
 		ifp = netdev_priv(ndev);
 		ifp->ndev = ndev;
 		/* store mapping ifidx to bsscfgidx */
