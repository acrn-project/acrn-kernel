--- conflicted
+++ resolved
@@ -164,11 +164,7 @@
 		if (vcpu == dev->_ctx.max_vcpu)
 			break;
 		req = &dev->_ctx.req_buf[vcpu];
-<<<<<<< HEAD
-		if (req->valid && req->processed == REQ_STATE_PROCESSING &&
-=======
 		if (atomic_read(&req->processed) == REQ_STATE_PROCESSING &&
->>>>>>> 0647d75f
 		    req->client == dev->_ctx.vhm_client_id) {
 			if (req->reqs.pio_request.direction == REQUEST_READ) {
 				/* currently we handle kick only,
@@ -187,12 +183,8 @@
 				else
 					val = req->reqs.mmio_request.value;
 			}
-<<<<<<< HEAD
-			req->processed = REQ_STATE_SUCCESS;
-=======
 			smp_mb();
 			atomic_set(&req->processed, REQ_STATE_COMPLETE);
->>>>>>> 0647d75f
 			acrn_ioreq_complete_request(req->client, vcpu);
 		}
 	}
