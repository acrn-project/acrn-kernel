# SPDX-License-Identifier: GPL-2.0
#
# Makefile for the kernel character device drivers.
#

obj-y				+= mem.o random.o
obj-$(CONFIG_TTY_PRINTK)	+= ttyprintk.o
obj-y				+= misc.o
obj-$(CONFIG_ATARI_DSP56K)	+= dsp56k.o
obj-$(CONFIG_VIRTIO_CONSOLE)	+= virtio_console.o
obj-$(CONFIG_RAW_DRIVER)	+= raw.o
obj-$(CONFIG_SGI_SNSC)		+= snsc.o snsc_event.o
obj-$(CONFIG_MSPEC)		+= mspec.o
obj-$(CONFIG_UV_MMTIMER)	+= uv_mmtimer.o
obj-$(CONFIG_IBM_BSR)		+= bsr.o
obj-$(CONFIG_SGI_MBCS)		+= mbcs.o
obj-$(CONFIG_BFIN_OTP)		+= bfin-otp.o

obj-$(CONFIG_PRINTER)		+= lp.o

obj-$(CONFIG_APM_EMULATION)	+= apm-emulation.o

obj-$(CONFIG_DTLK)		+= dtlk.o
obj-$(CONFIG_APPLICOM)		+= applicom.o
obj-$(CONFIG_SONYPI)		+= sonypi.o
obj-$(CONFIG_RTC)		+= rtc.o
obj-$(CONFIG_HPET)		+= hpet.o
obj-$(CONFIG_EFI_RTC)		+= efirtc.o
obj-$(CONFIG_DS1302)		+= ds1302.o
obj-$(CONFIG_XILINX_HWICAP)	+= xilinx_hwicap/
ifeq ($(CONFIG_GENERIC_NVRAM),y)
  obj-$(CONFIG_NVRAM)	+= generic_nvram.o
else
  obj-$(CONFIG_NVRAM)	+= nvram.o
endif
obj-$(CONFIG_TOSHIBA)		+= toshiba.o
obj-$(CONFIG_DS1620)		+= ds1620.o
obj-$(CONFIG_HW_RANDOM)		+= hw_random/
obj-$(CONFIG_PPDEV)		+= ppdev.o
obj-$(CONFIG_NWBUTTON)		+= nwbutton.o
obj-$(CONFIG_NWFLASH)		+= nwflash.o
obj-$(CONFIG_SCx200_GPIO)	+= scx200_gpio.o
obj-$(CONFIG_PC8736x_GPIO)	+= pc8736x_gpio.o
obj-$(CONFIG_NSC_GPIO)		+= nsc_gpio.o
obj-$(CONFIG_GPIO_TB0219)	+= tb0219.o
obj-$(CONFIG_TELCLOCK)		+= tlclk.o

obj-$(CONFIG_MWAVE)		+= mwave/
obj-y				+= agp/
obj-$(CONFIG_PCMCIA)		+= pcmcia/

obj-$(CONFIG_HANGCHECK_TIMER)	+= hangcheck-timer.o
obj-$(CONFIG_TCG_TPM)		+= tpm/

obj-$(CONFIG_PS3_FLASH)		+= ps3flash.o

obj-$(CONFIG_JS_RTC)		+= js-rtc.o
js-rtc-y = rtc.o

obj-$(CONFIG_TILE_SROM)		+= tile-srom.o
obj-$(CONFIG_XILLYBUS)		+= xillybus/
obj-$(CONFIG_POWERNV_OP_PANEL)	+= powernv-op-panel.o
<<<<<<< HEAD
obj-$(CONFIG_RPMB)		+= rpmb/
=======
obj-$(CONFIG_CWP)		+= vhm/
>>>>>>> b1a2636b
<|MERGE_RESOLUTION|>--- conflicted
+++ resolved
@@ -60,8 +60,5 @@
 obj-$(CONFIG_TILE_SROM)		+= tile-srom.o
 obj-$(CONFIG_XILLYBUS)		+= xillybus/
 obj-$(CONFIG_POWERNV_OP_PANEL)	+= powernv-op-panel.o
-<<<<<<< HEAD
 obj-$(CONFIG_RPMB)		+= rpmb/
-=======
-obj-$(CONFIG_CWP)		+= vhm/
->>>>>>> b1a2636b
+obj-$(CONFIG_CWP)		+= vhm/