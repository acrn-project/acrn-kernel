/*
 * Copyright (C) 2004 IBM Corporation
 * Authors:
 * Leendert van Doorn <leendert@watson.ibm.com>
 * Dave Safford <safford@watson.ibm.com>
 * Reiner Sailer <sailer@watson.ibm.com>
 * Kylene Hall <kjhall@us.ibm.com>
 *
 * Copyright (C) 2013 Obsidian Research Corp
 * Jason Gunthorpe <jgunthorpe@obsidianresearch.com>
 *
 * sysfs filesystem inspection interface to the TPM
 *
 * This program is free software; you can redistribute it and/or
 * modify it under the terms of the GNU General Public License as
 * published by the Free Software Foundation, version 2 of the
 * License.
 *
 */
#include <linux/device.h>
#include "tpm.h"

struct tpm_readpubek_out {
	u8 algorithm[4];
	u8 encscheme[2];
	u8 sigscheme[2];
	__be32 paramsize;
	u8 parameters[12];
	__be32 keysize;
	u8 modulus[256];
	u8 checksum[20];
} __packed;

#define READ_PUBEK_RESULT_MIN_BODY_SIZE (28 + 256)
#define TPM_ORD_READPUBEK 124

static ssize_t pubek_show(struct device *dev, struct device_attribute *attr,
			  char *buf)
{
	struct tpm_buf tpm_buf;
	struct tpm_readpubek_out *out;
	int i;
	char *str = buf;
	struct tpm_chip *chip = to_tpm_chip(dev);
	char anti_replay[20];

	memset(&anti_replay, 0, sizeof(anti_replay));

	if (tpm_try_get_ops(chip))
		return 0;

	if (tpm_buf_init(&tpm_buf, TPM_TAG_RQU_COMMAND, TPM_ORD_READPUBEK))
		goto out_ops;

	tpm_buf_append(&tpm_buf, anti_replay, sizeof(anti_replay));

	if (tpm_transmit_cmd(chip, NULL, tpm_buf.data, PAGE_SIZE,
			      READ_PUBEK_RESULT_MIN_BODY_SIZE, 0,
			      "attempting to read the PUBEK"))
		goto out_buf;

	out = (struct tpm_readpubek_out *)&tpm_buf.data[10];
	str +=
	    sprintf(str,
		    "Algorithm: %02X %02X %02X %02X\n"
		    "Encscheme: %02X %02X\n"
		    "Sigscheme: %02X %02X\n"
		    "Parameters: %02X %02X %02X %02X "
		    "%02X %02X %02X %02X "
		    "%02X %02X %02X %02X\n"
		    "Modulus length: %d\n"
		    "Modulus:\n",
		    out->algorithm[0], out->algorithm[1], out->algorithm[2],
		    out->algorithm[3],
		    out->encscheme[0], out->encscheme[1],
		    out->sigscheme[0], out->sigscheme[1],
		    out->parameters[0], out->parameters[1],
		    out->parameters[2], out->parameters[3],
		    out->parameters[4], out->parameters[5],
		    out->parameters[6], out->parameters[7],
		    out->parameters[8], out->parameters[9],
		    out->parameters[10], out->parameters[11],
		    be32_to_cpu(out->keysize));

	for (i = 0; i < 256; i++) {
		str += sprintf(str, "%02X ", out->modulus[i]);
		if ((i + 1) % 16 == 0)
			str += sprintf(str, "\n");
	}

out_buf:
	tpm_buf_destroy(&tpm_buf);
out_ops:
	tpm_put_ops(chip);
	return str - buf;
}
static DEVICE_ATTR_RO(pubek);

static ssize_t pcrs_show(struct device *dev, struct device_attribute *attr,
			 char *buf)
{
	cap_t cap;
	u8 digest[TPM_DIGEST_SIZE];
	ssize_t rc;
	u32 i, j, num_pcrs;
	char *str = buf;
	struct tpm_chip *chip = to_tpm_chip(dev);

<<<<<<< HEAD
	rc = tpm1_getcap(chip, TPM_CAP_PROP_PCR, &cap,
			 "attempting to determine the number of PCRS",
			 sizeof(cap.num_pcrs));
	if (rc)
=======
	if (tpm_try_get_ops(chip))
>>>>>>> 58fce206
		return 0;

	if (tpm_getcap(chip, TPM_CAP_PROP_PCR, &cap,
		       "attempting to determine the number of PCRS",
		       sizeof(cap.num_pcrs))) {
		tpm_put_ops(chip);
		return 0;
	}

	num_pcrs = be32_to_cpu(cap.num_pcrs);
	for (i = 0; i < num_pcrs; i++) {
		rc = tpm1_pcr_read(chip, i, digest);
		if (rc)
			break;
		str += sprintf(str, "PCR-%02d: ", i);
		for (j = 0; j < TPM_DIGEST_SIZE; j++)
			str += sprintf(str, "%02X ", digest[j]);
		str += sprintf(str, "\n");
	}
	tpm_put_ops(chip);
	return str - buf;
}
static DEVICE_ATTR_RO(pcrs);

static ssize_t enabled_show(struct device *dev, struct device_attribute *attr,
		     char *buf)
{
	struct tpm_chip *chip = to_tpm_chip(dev);
	ssize_t rc = 0;
	cap_t cap;

<<<<<<< HEAD
	rc = tpm1_getcap(to_tpm_chip(dev), TPM_CAP_FLAG_PERM, &cap,
			 "attempting to determine the permanent enabled state",
			 sizeof(cap.perm_flags));
	if (rc)
=======
	if (tpm_try_get_ops(chip))
>>>>>>> 58fce206
		return 0;

	if (tpm_getcap(chip, TPM_CAP_FLAG_PERM, &cap,
		       "attempting to determine the permanent enabled state",
		       sizeof(cap.perm_flags)))
		goto out_ops;

	rc = sprintf(buf, "%d\n", !cap.perm_flags.disable);
out_ops:
	tpm_put_ops(chip);
	return rc;
}
static DEVICE_ATTR_RO(enabled);

static ssize_t active_show(struct device *dev, struct device_attribute *attr,
		    char *buf)
{
	struct tpm_chip *chip = to_tpm_chip(dev);
	ssize_t rc = 0;
	cap_t cap;

<<<<<<< HEAD
	rc = tpm1_getcap(to_tpm_chip(dev), TPM_CAP_FLAG_PERM, &cap,
			 "attempting to determine the permanent active state",
			 sizeof(cap.perm_flags));
	if (rc)
=======
	if (tpm_try_get_ops(chip))
>>>>>>> 58fce206
		return 0;

	if (tpm_getcap(chip, TPM_CAP_FLAG_PERM, &cap,
		       "attempting to determine the permanent active state",
		       sizeof(cap.perm_flags)))
		goto out_ops;

	rc = sprintf(buf, "%d\n", !cap.perm_flags.deactivated);
out_ops:
	tpm_put_ops(chip);
	return rc;
}
static DEVICE_ATTR_RO(active);

static ssize_t owned_show(struct device *dev, struct device_attribute *attr,
			  char *buf)
{
	struct tpm_chip *chip = to_tpm_chip(dev);
	ssize_t rc = 0;
	cap_t cap;

<<<<<<< HEAD
	rc = tpm1_getcap(to_tpm_chip(dev), TPM_CAP_PROP_OWNER, &cap,
			 "attempting to determine the owner state",
			 sizeof(cap.owned));
	if (rc)
=======
	if (tpm_try_get_ops(chip))
>>>>>>> 58fce206
		return 0;

	if (tpm_getcap(to_tpm_chip(dev), TPM_CAP_PROP_OWNER, &cap,
		       "attempting to determine the owner state",
		       sizeof(cap.owned)))
		goto out_ops;

	rc = sprintf(buf, "%d\n", cap.owned);
out_ops:
	tpm_put_ops(chip);
	return rc;
}
static DEVICE_ATTR_RO(owned);

static ssize_t temp_deactivated_show(struct device *dev,
				     struct device_attribute *attr, char *buf)
{
	struct tpm_chip *chip = to_tpm_chip(dev);
	ssize_t rc = 0;
	cap_t cap;

<<<<<<< HEAD
	rc = tpm1_getcap(to_tpm_chip(dev), TPM_CAP_FLAG_VOL, &cap,
			 "attempting to determine the temporary state",
			 sizeof(cap.stclear_flags));
	if (rc)
=======
	if (tpm_try_get_ops(chip))
>>>>>>> 58fce206
		return 0;

	if (tpm_getcap(to_tpm_chip(dev), TPM_CAP_FLAG_VOL, &cap,
		       "attempting to determine the temporary state",
		       sizeof(cap.stclear_flags)))
		goto out_ops;

	rc = sprintf(buf, "%d\n", cap.stclear_flags.deactivated);
out_ops:
	tpm_put_ops(chip);
	return rc;
}
static DEVICE_ATTR_RO(temp_deactivated);

static ssize_t caps_show(struct device *dev, struct device_attribute *attr,
			 char *buf)
{
	struct tpm_chip *chip = to_tpm_chip(dev);
	ssize_t rc = 0;
	char *str = buf;
	cap_t cap;

<<<<<<< HEAD
	rc = tpm1_getcap(chip, TPM_CAP_PROP_MANUFACTURER, &cap,
			 "attempting to determine the manufacturer",
			 sizeof(cap.manufacturer_id));
	if (rc)
=======
	if (tpm_try_get_ops(chip))
>>>>>>> 58fce206
		return 0;

	if (tpm_getcap(chip, TPM_CAP_PROP_MANUFACTURER, &cap,
		       "attempting to determine the manufacturer",
		       sizeof(cap.manufacturer_id)))
		goto out_ops;

	str += sprintf(str, "Manufacturer: 0x%x\n",
		       be32_to_cpu(cap.manufacturer_id));

	/* Try to get a TPM version 1.2 TPM_CAP_VERSION_INFO */
	rc = tpm1_getcap(chip, TPM_CAP_VERSION_1_2, &cap,
			 "attempting to determine the 1.2 version",
			 sizeof(cap.tpm_version_1_2));
	if (!rc) {
		str += sprintf(str,
			       "TCG version: %d.%d\nFirmware version: %d.%d\n",
			       cap.tpm_version_1_2.Major,
			       cap.tpm_version_1_2.Minor,
			       cap.tpm_version_1_2.revMajor,
			       cap.tpm_version_1_2.revMinor);
	} else {
		/* Otherwise just use TPM_STRUCT_VER */
<<<<<<< HEAD
		rc = tpm1_getcap(chip, TPM_CAP_VERSION_1_1, &cap,
				 "attempting to determine the 1.1 version",
				 sizeof(cap.tpm_version));
		if (rc)
			return 0;
=======
		if (tpm_getcap(chip, TPM_CAP_VERSION_1_1, &cap,
			       "attempting to determine the 1.1 version",
			       sizeof(cap.tpm_version)))
			goto out_ops;

>>>>>>> 58fce206
		str += sprintf(str,
			       "TCG version: %d.%d\nFirmware version: %d.%d\n",
			       cap.tpm_version.Major,
			       cap.tpm_version.Minor,
			       cap.tpm_version.revMajor,
			       cap.tpm_version.revMinor);
}
	rc = str - buf;
out_ops:
	tpm_put_ops(chip);
	return rc;
}
static DEVICE_ATTR_RO(caps);

static ssize_t cancel_store(struct device *dev, struct device_attribute *attr,
			    const char *buf, size_t count)
{
	struct tpm_chip *chip = to_tpm_chip(dev);

	if (tpm_try_get_ops(chip))
		return 0;

	chip->ops->cancel(chip);
	tpm_put_ops(chip);
	return count;
}
static DEVICE_ATTR_WO(cancel);

static ssize_t durations_show(struct device *dev, struct device_attribute *attr,
			      char *buf)
{
	struct tpm_chip *chip = to_tpm_chip(dev);

	if (chip->duration[TPM_LONG] == 0)
		return 0;

	return sprintf(buf, "%d %d %d [%s]\n",
		       jiffies_to_usecs(chip->duration[TPM_SHORT]),
		       jiffies_to_usecs(chip->duration[TPM_MEDIUM]),
		       jiffies_to_usecs(chip->duration[TPM_LONG]),
		       chip->duration_adjusted
		       ? "adjusted" : "original");
}
static DEVICE_ATTR_RO(durations);

static ssize_t timeouts_show(struct device *dev, struct device_attribute *attr,
			     char *buf)
{
	struct tpm_chip *chip = to_tpm_chip(dev);

	return sprintf(buf, "%d %d %d %d [%s]\n",
		       jiffies_to_usecs(chip->timeout_a),
		       jiffies_to_usecs(chip->timeout_b),
		       jiffies_to_usecs(chip->timeout_c),
		       jiffies_to_usecs(chip->timeout_d),
		       chip->timeout_adjusted
		       ? "adjusted" : "original");
}
static DEVICE_ATTR_RO(timeouts);

static struct attribute *tpm_dev_attrs[] = {
	&dev_attr_pubek.attr,
	&dev_attr_pcrs.attr,
	&dev_attr_enabled.attr,
	&dev_attr_active.attr,
	&dev_attr_owned.attr,
	&dev_attr_temp_deactivated.attr,
	&dev_attr_caps.attr,
	&dev_attr_cancel.attr,
	&dev_attr_durations.attr,
	&dev_attr_timeouts.attr,
	NULL,
};

static const struct attribute_group tpm_dev_group = {
	.attrs = tpm_dev_attrs,
};

void tpm_sysfs_add_device(struct tpm_chip *chip)
{
	/* XXX: If you wish to remove this restriction, you must first update
	 * tpm_sysfs to explicitly lock chip->ops.
	 */
	if (chip->flags & TPM_CHIP_FLAG_TPM2)
		return;

	/* The sysfs routines rely on an implicit tpm_try_get_ops, device_del
	 * is called before ops is null'd and the sysfs core synchronizes this
	 * removal so that no callbacks are running or can run again
	 */
	WARN_ON(chip->groups_cnt != 0);
	chip->groups[chip->groups_cnt++] = &tpm_dev_group;
}<|MERGE_RESOLUTION|>--- conflicted
+++ resolved
@@ -106,17 +106,10 @@
 	char *str = buf;
 	struct tpm_chip *chip = to_tpm_chip(dev);
 
-<<<<<<< HEAD
-	rc = tpm1_getcap(chip, TPM_CAP_PROP_PCR, &cap,
-			 "attempting to determine the number of PCRS",
-			 sizeof(cap.num_pcrs));
-	if (rc)
-=======
-	if (tpm_try_get_ops(chip))
->>>>>>> 58fce206
-		return 0;
-
-	if (tpm_getcap(chip, TPM_CAP_PROP_PCR, &cap,
+	if (tpm_try_get_ops(chip))
+		return 0;
+
+	if (tpm1_getcap(chip, TPM_CAP_PROP_PCR, &cap,
 		       "attempting to determine the number of PCRS",
 		       sizeof(cap.num_pcrs))) {
 		tpm_put_ops(chip);
@@ -145,17 +138,10 @@
 	ssize_t rc = 0;
 	cap_t cap;
 
-<<<<<<< HEAD
-	rc = tpm1_getcap(to_tpm_chip(dev), TPM_CAP_FLAG_PERM, &cap,
-			 "attempting to determine the permanent enabled state",
-			 sizeof(cap.perm_flags));
-	if (rc)
-=======
-	if (tpm_try_get_ops(chip))
->>>>>>> 58fce206
-		return 0;
-
-	if (tpm_getcap(chip, TPM_CAP_FLAG_PERM, &cap,
+	if (tpm_try_get_ops(chip))
+		return 0;
+
+	if (tpm1_getcap(chip, TPM_CAP_FLAG_PERM, &cap,
 		       "attempting to determine the permanent enabled state",
 		       sizeof(cap.perm_flags)))
 		goto out_ops;
@@ -174,17 +160,10 @@
 	ssize_t rc = 0;
 	cap_t cap;
 
-<<<<<<< HEAD
-	rc = tpm1_getcap(to_tpm_chip(dev), TPM_CAP_FLAG_PERM, &cap,
-			 "attempting to determine the permanent active state",
-			 sizeof(cap.perm_flags));
-	if (rc)
-=======
-	if (tpm_try_get_ops(chip))
->>>>>>> 58fce206
-		return 0;
-
-	if (tpm_getcap(chip, TPM_CAP_FLAG_PERM, &cap,
+	if (tpm_try_get_ops(chip))
+		return 0;
+
+	if (tpm1_getcap(chip, TPM_CAP_FLAG_PERM, &cap,
 		       "attempting to determine the permanent active state",
 		       sizeof(cap.perm_flags)))
 		goto out_ops;
@@ -203,17 +182,10 @@
 	ssize_t rc = 0;
 	cap_t cap;
 
-<<<<<<< HEAD
-	rc = tpm1_getcap(to_tpm_chip(dev), TPM_CAP_PROP_OWNER, &cap,
-			 "attempting to determine the owner state",
-			 sizeof(cap.owned));
-	if (rc)
-=======
-	if (tpm_try_get_ops(chip))
->>>>>>> 58fce206
-		return 0;
-
-	if (tpm_getcap(to_tpm_chip(dev), TPM_CAP_PROP_OWNER, &cap,
+	if (tpm_try_get_ops(chip))
+		return 0;
+
+	if (tpm1_getcap(to_tpm_chip(dev), TPM_CAP_PROP_OWNER, &cap,
 		       "attempting to determine the owner state",
 		       sizeof(cap.owned)))
 		goto out_ops;
@@ -232,17 +204,10 @@
 	ssize_t rc = 0;
 	cap_t cap;
 
-<<<<<<< HEAD
-	rc = tpm1_getcap(to_tpm_chip(dev), TPM_CAP_FLAG_VOL, &cap,
-			 "attempting to determine the temporary state",
-			 sizeof(cap.stclear_flags));
-	if (rc)
-=======
-	if (tpm_try_get_ops(chip))
->>>>>>> 58fce206
-		return 0;
-
-	if (tpm_getcap(to_tpm_chip(dev), TPM_CAP_FLAG_VOL, &cap,
+	if (tpm_try_get_ops(chip))
+		return 0;
+
+	if (tpm1_getcap(to_tpm_chip(dev), TPM_CAP_FLAG_VOL, &cap,
 		       "attempting to determine the temporary state",
 		       sizeof(cap.stclear_flags)))
 		goto out_ops;
@@ -262,17 +227,10 @@
 	char *str = buf;
 	cap_t cap;
 
-<<<<<<< HEAD
-	rc = tpm1_getcap(chip, TPM_CAP_PROP_MANUFACTURER, &cap,
-			 "attempting to determine the manufacturer",
-			 sizeof(cap.manufacturer_id));
-	if (rc)
-=======
-	if (tpm_try_get_ops(chip))
->>>>>>> 58fce206
-		return 0;
-
-	if (tpm_getcap(chip, TPM_CAP_PROP_MANUFACTURER, &cap,
+	if (tpm_try_get_ops(chip))
+		return 0;
+
+	if (tpm1_getcap(chip, TPM_CAP_PROP_MANUFACTURER, &cap,
 		       "attempting to determine the manufacturer",
 		       sizeof(cap.manufacturer_id)))
 		goto out_ops;
@@ -282,8 +240,8 @@
 
 	/* Try to get a TPM version 1.2 TPM_CAP_VERSION_INFO */
 	rc = tpm1_getcap(chip, TPM_CAP_VERSION_1_2, &cap,
-			 "attempting to determine the 1.2 version",
-			 sizeof(cap.tpm_version_1_2));
+			"attempting to determine the 1.2 version",
+			sizeof(cap.tpm_version_1_2));
 	if (!rc) {
 		str += sprintf(str,
 			       "TCG version: %d.%d\nFirmware version: %d.%d\n",
@@ -293,19 +251,11 @@
 			       cap.tpm_version_1_2.revMinor);
 	} else {
 		/* Otherwise just use TPM_STRUCT_VER */
-<<<<<<< HEAD
-		rc = tpm1_getcap(chip, TPM_CAP_VERSION_1_1, &cap,
-				 "attempting to determine the 1.1 version",
-				 sizeof(cap.tpm_version));
-		if (rc)
-			return 0;
-=======
-		if (tpm_getcap(chip, TPM_CAP_VERSION_1_1, &cap,
+		if (tpm1_getcap(chip, TPM_CAP_VERSION_1_1, &cap,
 			       "attempting to determine the 1.1 version",
 			       sizeof(cap.tpm_version)))
 			goto out_ops;
 
->>>>>>> 58fce206
 		str += sprintf(str,
 			       "TCG version: %d.%d\nFirmware version: %d.%d\n",
 			       cap.tpm_version.Major,
