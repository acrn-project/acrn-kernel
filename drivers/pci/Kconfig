--- conflicted
+++ resolved
@@ -121,9 +121,6 @@
 	def_bool y if (DMI || ACPI)
 	select NLS
 
-<<<<<<< HEAD
-source "drivers/pci/hotplug/Kconfig"
-=======
 config PCI_HYPERV
         tristate "Hyper-V PCI Frontend"
         depends on PCI && X86 && HYPERV && PCI_MSI && PCI_MSI_IRQ_DOMAIN && X86_64
@@ -131,5 +128,4 @@
           The PCI device frontend driver allows the kernel to import arbitrary
           PCI devices from a PCI backend to support PCI driver domains.
 
->>>>>>> 4daace0d
 source "drivers/pci/host/Kconfig"