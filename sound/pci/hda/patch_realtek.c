--- conflicted
+++ resolved
@@ -6131,14 +6131,11 @@
 	ALC289_FIXUP_ASUS_GA502,
 	ALC256_FIXUP_ACER_MIC_NO_PRESENCE,
 	ALC285_FIXUP_HP_GPIO_AMP_INIT,
-<<<<<<< HEAD
-=======
 	ALC269_FIXUP_CZC_B20,
 	ALC269_FIXUP_CZC_TMI,
 	ALC269_FIXUP_CZC_L101,
 	ALC269_FIXUP_LEMOTE_A1802,
 	ALC269_FIXUP_LEMOTE_A190X,
->>>>>>> cad17fea
 };
 
 static const struct hda_fixup alc269_fixups[] = {
@@ -7377,8 +7374,6 @@
 		.chained = true,
 		.chain_id = ALC285_FIXUP_HP_GPIO_LED
 	},
-<<<<<<< HEAD
-=======
 	[ALC269_FIXUP_CZC_B20] = {
 		.type = HDA_FIXUP_PINS,
 		.v.pins = (const struct hda_pintbl[]) {
@@ -7462,7 +7457,6 @@
 		},
 		.chain_id = ALC269_FIXUP_DMIC,
 	},
->>>>>>> cad17fea
 };
 
 static const struct snd_pci_quirk alc269_fixup_tbl[] = {
