/*
 *  skl.c - Implementation of ASoC Intel SKL HD Audio driver
 *
 *  Copyright (C) 2014-2015 Intel Corp
 *  Author: Jeeja KP <jeeja.kp@intel.com>
 *
 *  Derived mostly from Intel HDA driver with following copyrights:
 *  Copyright (c) 2004 Takashi Iwai <tiwai@suse.de>
 *                     PeiSen Hou <pshou@realtek.com.tw>
 *  ~~~~~~~~~~~~~~~~~~~~~~~~~~~~~~~~~~~~~~~~~~~~~~~~~~~~~~~~~~~~~~~~~~~~~~~~~~
 *
 *  This program is free software; you can redistribute it and/or modify
 *  it under the terms of the GNU General Public License as published by
 *  the Free Software Foundation; version 2 of the License.
 *
 *  This program is distributed in the hope that it will be useful, but
 *  WITHOUT ANY WARRANTY; without even the implied warranty of
 *  MERCHANTABILITY or FITNESS FOR A PARTICULAR PURPOSE.  See the GNU
 *  General Public License for more details.
 *
 * ~~~~~~~~~~~~~~~~~~~~~~~~~~~~~~~~~~~~~~~~~~~~~~~~~~~~~~~~~~~~~~~~~~~~~~~~~~
 */

#include <linux/module.h>
#include <linux/pci.h>
#include <linux/pm_runtime.h>
#include <linux/platform_device.h>
#include <linux/firmware.h>
#include <linux/delay.h>
#include <sound/pcm.h>
#include <sound/soc-acpi.h>
#include <sound/soc-acpi-intel-match.h>
#include <sound/hda_register.h>
#include <sound/hdaudio.h>
#include <sound/hda_i915.h>
#include <sound/compress_driver.h>
#include "skl.h"
#include "skl-sst-dsp.h"
#include "skl-sst-ipc.h"
#include "skl-topology.h"

#if !IS_ENABLED(CONFIG_SND_SOC_INTEL_CNL_FPGA)
static struct skl_machine_pdata skl_dmic_data;
#endif
#include "virtio/skl-virtio.h"

/*
 * initialize the PCI registers
 */
static void skl_update_pci_byte(struct pci_dev *pci, unsigned int reg,
			    unsigned char mask, unsigned char val)
{
	unsigned char data;

	pci_read_config_byte(pci, reg, &data);
	data &= ~mask;
	data |= (val & mask);
	pci_write_config_byte(pci, reg, data);
}

static void skl_init_pci(struct skl *skl)
{
	struct hdac_bus *bus = skl_to_bus(skl);

	/*
	 * Clear bits 0-2 of PCI register TCSEL (at offset 0x44)
	 * TCSEL == Traffic Class Select Register, which sets PCI express QOS
	 * Ensuring these bits are 0 clears playback static on some HD Audio
	 * codecs.
	 * The PCI register TCSEL is defined in the Intel manuals.
	 */
	dev_dbg(bus->dev, "Clearing TCSEL\n");
	skl_update_pci_byte(skl->pci, AZX_PCIREG_TCSEL, 0x07, 0);
}

static void update_pci_dword(struct pci_dev *pci,
			unsigned int reg, u32 mask, u32 val)
{
	u32 data = 0;

	pci_read_config_dword(pci, reg, &data);
	data &= ~mask;
	data |= (val & mask);
	pci_write_config_dword(pci, reg, data);
}

/*
 * skl_enable_miscbdcge - enable/dsiable CGCTL.MISCBDCGE bits
 *
 * @dev: device pointer
 * @enable: enable/disable flag
 */
static void skl_enable_miscbdcge(struct device *dev, bool enable)
{
	struct pci_dev *pci = to_pci_dev(dev);
	u32 val;

	val = enable ? AZX_CGCTL_MISCBDCGE_MASK : 0;

	update_pci_dword(pci, AZX_PCIREG_CGCTL, AZX_CGCTL_MISCBDCGE_MASK, val);
}

/**
 * skl_clock_power_gating: Enable/Disable clock and power gating
 *
 * @dev: Device pointer
 * @enable: Enable/Disable flag
 */
static void skl_clock_power_gating(struct device *dev, bool enable)
{
	struct pci_dev *pci = to_pci_dev(dev);
	struct hdac_bus *bus = pci_get_drvdata(pci);
	u32 val;

	/* Update PDCGE bit of CGCTL register */
	val = enable ? AZX_CGCTL_ADSPDCGE : 0;
	update_pci_dword(pci, AZX_PCIREG_CGCTL, AZX_CGCTL_ADSPDCGE, val);

	/* Update L1SEN bit of EM2 register */
	val = enable ? AZX_REG_VS_EM2_L1SEN : 0;
	snd_hdac_chip_updatel(bus, VS_EM2, AZX_REG_VS_EM2_L1SEN, val);

	/* Update ADSPPGD bit of PGCTL register */
	val = enable ? 0 : AZX_PGCTL_ADSPPGD;
	update_pci_dword(pci, AZX_PCIREG_PGCTL, AZX_PGCTL_ADSPPGD, val);
}

int skl_request_tplg(struct skl *skl, const struct firmware **fw)
{
	return request_firmware(fw, skl->tplg_name, skl->skl_sst->dev);
}


/*
 * While performing reset, controller may not come back properly causing
 * issues, so recommendation is to set CGCTL.MISCBDCGE to 0 then do reset
 * (init chip) and then again set CGCTL.MISCBDCGE to 1
 */
static int skl_init_chip(struct hdac_bus *bus, bool full_reset)
{
	struct hdac_ext_link *hlink;
	int ret;

	skl_enable_miscbdcge(bus->dev, false);
	ret = snd_hdac_bus_init_chip(bus, full_reset);

	/* Reset stream-to-link mapping */
	list_for_each_entry(hlink, &bus->hlink_list, list)
		bus->io_ops->reg_writel(0, hlink->ml_addr + AZX_REG_ML_LOSIDV);

	skl_enable_miscbdcge(bus->dev, true);

	return ret;
}

void skl_update_d0i3c(struct device *dev, bool enable)
{
	struct pci_dev *pci = to_pci_dev(dev);
	struct hdac_bus *bus = pci_get_drvdata(pci);
	u8 reg;
	int timeout = 50;

	reg = snd_hdac_chip_readb(bus, VS_D0I3C);
	/* Do not write to D0I3C until command in progress bit is cleared */
	while ((reg & AZX_REG_VS_D0I3C_CIP) && --timeout) {
		udelay(10);
		reg = snd_hdac_chip_readb(bus, VS_D0I3C);
	}

	/* Highly unlikely. But if it happens, flag error explicitly */
	if (!timeout) {
		dev_err(bus->dev, "Before D0I3C update: D0I3C CIP timeout\n");
		return;
	}

	if (enable)
		reg = reg | AZX_REG_VS_D0I3C_I3;
	else
		reg = reg & (~AZX_REG_VS_D0I3C_I3);

	snd_hdac_chip_writeb(bus, VS_D0I3C, reg);

	timeout = 50;
	/* Wait for cmd in progress to be cleared before exiting the function */
	reg = snd_hdac_chip_readb(bus, VS_D0I3C);
	while ((reg & AZX_REG_VS_D0I3C_CIP) && --timeout) {
		udelay(10);
		reg = snd_hdac_chip_readb(bus, VS_D0I3C);
	}

	/* Highly unlikely. But if it happens, flag error explicitly */
	if (!timeout) {
		dev_err(bus->dev, "After D0I3C update: D0I3C CIP timeout\n");
		return;
	}

	dev_dbg(bus->dev, "D0I3C register = 0x%x\n",
			snd_hdac_chip_readb(bus, VS_D0I3C));
}

static void skl_get_total_bytes_transferred(struct hdac_stream *hstr)
{
	int pos, no_of_bytes;
	unsigned int prev_pos;

	div_u64_rem(hstr->curr_pos,
		   hstr->stream->runtime->buffer_size, &prev_pos);
	pos = snd_hdac_stream_get_pos_posbuf(hstr);

	if (pos < prev_pos)
		no_of_bytes = (hstr->stream->runtime->buffer_size - prev_pos) +  pos;
	else
		no_of_bytes = pos - prev_pos;

	hstr->curr_pos += no_of_bytes;
}

/*
 * skl_dum_set - Set the DUM bit in EM2 register to fix the IP bug
 * of incorrect postion reporting for capture stream.
 */
static void skl_dum_set(struct hdac_bus *bus)
{
	u32 reg;
	u8 val;

	/*
	 * For the DUM bit to be set, CRST needs to be out of reset state
	 */
	val = snd_hdac_chip_readb(bus, GCTL) & AZX_GCTL_RESET;
	if (!val) {
		skl_enable_miscbdcge(bus->dev, false);
		snd_hdac_bus_exit_link_reset(bus);
		skl_enable_miscbdcge(bus->dev, true);
	}
	/*
	 * Set the DUM bit in EM2 register to fix the IP bug of incorrect
	 * postion reporting for capture stream.
	 */
	reg  = snd_hdac_chip_readl(bus, VS_EM2);
	snd_hdac_chip_writel(bus, VS_EM2, (reg | AZX_EM2_DUM_MASK));
}

/* called from IRQ */
static void skl_stream_update(struct hdac_bus *bus, struct hdac_stream *hstr)
{
	if (hstr->substream) {
<<<<<<< HEAD
		skl_notify_stream_update(bus, hstr->substream);
=======
>>>>>>> ee383eea
		snd_pcm_period_elapsed(hstr->substream);
	}
	else if (hstr->stream) {
		skl_get_total_bytes_transferred(hstr);
		snd_compr_fragment_elapsed(hstr->stream);
	}
}

static irqreturn_t skl_interrupt(int irq, void *dev_id)
{
	struct hdac_bus *bus = dev_id;
	u32 status;
	u32 mask, int_enable;
	int ret = IRQ_NONE;

	if (!pm_runtime_active(bus->dev))
		return ret;

	spin_lock(&bus->reg_lock);

	status = snd_hdac_chip_readl(bus, INTSTS);
	if (status == 0 || status == 0xffffffff) {
		spin_unlock(&bus->reg_lock);
		return ret;
	}

	/* clear rirb int */
	status = snd_hdac_chip_readb(bus, RIRBSTS);
	if (status & RIRB_INT_MASK) {
		if (status & RIRB_INT_RESPONSE)
			snd_hdac_bus_update_rirb(bus);
		snd_hdac_chip_writeb(bus, RIRBSTS, RIRB_INT_MASK);
	}

	mask = (0x1 << bus->num_streams) - 1;

	status = snd_hdac_chip_readl(bus, INTSTS);
	status &= mask;
	if (status) {
		/* Disable stream interrupts; Re-enable in bottom half */
		int_enable = snd_hdac_chip_readl(bus, INTCTL);
		snd_hdac_chip_writel(bus, INTCTL, (int_enable & (~mask)));
		ret = IRQ_WAKE_THREAD;
	} else
		ret = IRQ_HANDLED;

	spin_unlock(&bus->reg_lock);
	return ret;

}

static irqreturn_t skl_threaded_handler(int irq, void *dev_id)
{
	struct hdac_bus *bus = dev_id;
	struct skl *skl = bus_to_skl(bus);
	u32 status;
	u32 int_enable;
	u32 mask;
	unsigned long flags;

	status = snd_hdac_chip_readl(bus, INTSTS);

	snd_hdac_bus_handle_stream_irq(bus, status, skl->skl_sst->hda_irq_ack);

	/* Re-enable stream interrupts */
	mask = (0x1 << bus->num_streams) - 1;
	spin_lock_irqsave(&bus->reg_lock, flags);
	int_enable = snd_hdac_chip_readl(bus, INTCTL);
	snd_hdac_chip_writel(bus, INTCTL, (int_enable | mask));
	spin_unlock_irqrestore(&bus->reg_lock, flags);
	return IRQ_HANDLED;
}

static int skl_acquire_irq(struct hdac_bus *bus, int do_disconnect)
{
	struct skl *skl = bus_to_skl(bus);
	int ret;

	ret = request_threaded_irq(skl->pci->irq, skl_interrupt,
			skl_threaded_handler,
			IRQF_SHARED,
			KBUILD_MODNAME, bus);
	if (ret) {
		dev_err(bus->dev,
			"unable to grab IRQ %d, disabling device\n",
			skl->pci->irq);
		return ret;
	}

	bus->irq = skl->pci->irq;
	pci_intx(skl->pci, 1);

	return 0;
}

static int skl_suspend_late(struct device *dev)
{
	struct pci_dev *pci = to_pci_dev(dev);
	struct hdac_bus *bus = pci_get_drvdata(pci);
	struct skl *skl = bus_to_skl(bus);

	return skl_suspend_late_dsp(skl);
}

#ifdef CONFIG_PM
static int _skl_suspend(struct hdac_bus *bus)
{
	struct skl *skl = bus_to_skl(bus);
	struct pci_dev *pci = to_pci_dev(bus->dev);
	int ret;

	snd_hdac_ext_bus_link_power_down_all(bus);

	ret = skl_suspend_dsp(skl);
	if (ret < 0)
		return ret;

	snd_hdac_bus_stop_chip(bus);
	update_pci_dword(pci, AZX_PCIREG_PGCTL,
		AZX_PGCTL_LSRMD_MASK, AZX_PGCTL_LSRMD_MASK);
	skl_enable_miscbdcge(bus->dev, false);
	snd_hdac_bus_enter_link_reset(bus);
	skl_enable_miscbdcge(bus->dev, true);
	skl_cleanup_resources(skl);

	return 0;
}

static int _skl_resume(struct hdac_bus *bus)
{
	struct skl *skl = bus_to_skl(bus);

	skl_init_pci(skl);
	skl_init_chip(bus, true);

	return skl_resume_dsp(skl);
}
#endif

#ifdef CONFIG_PM_SLEEP
/*
 * power management
 */
static int skl_suspend(struct device *dev)
{
	struct pci_dev *pci = to_pci_dev(dev);
	struct hdac_bus *bus = pci_get_drvdata(pci);
	struct skl *skl  = bus_to_skl(bus);
	int ret = 0;

	/*
	 * Do not suspend if streams which are marked ignore suspend are
	 * running, we need to save the state for these and continue
	 */
	if (skl->supend_active) {
		/* turn off the links and stop the CORB/RIRB DMA if it is On */
		snd_hdac_ext_bus_link_power_down_all(bus);

		if (bus->cmd_dma_state)
			snd_hdac_bus_stop_cmd_io(bus);

		enable_irq_wake(bus->irq);
		pci_save_state(pci);
	} else {
		ret = _skl_suspend(bus);
		if (ret < 0)
			return ret;
		skl->skl_sst->fw_loaded = false;
	}

	if (IS_ENABLED(CONFIG_SND_SOC_HDAC_HDMI)) {
		ret = snd_hdac_display_power(bus, false);
		if (ret < 0)
			dev_err(bus->dev,
				"Cannot turn OFF display power on i915\n");
	}

	return ret;
}

static int skl_resume(struct device *dev)
{
	struct pci_dev *pci = to_pci_dev(dev);
	struct hdac_bus *bus = pci_get_drvdata(pci);
	struct skl *skl  = bus_to_skl(bus);
	struct hdac_ext_link *hlink = NULL;
	int ret = 0;

	/* Turned OFF in HDMI codec driver after codec reconfiguration */
	if (IS_ENABLED(CONFIG_SND_SOC_HDAC_HDMI)) {
		ret = snd_hdac_display_power(bus, true);
		if (ret < 0) {
			dev_err(bus->dev,
				"Cannot turn on display power on i915\n");
			return ret;
		}
	}

	/*
	 * resume only when we are not in suspend active, otherwise need to
	 * restore the device
	 */
	if (skl->supend_active) {
		pci_restore_state(pci);
		snd_hdac_ext_bus_link_power_up_all(bus);
		disable_irq_wake(bus->irq);
		/*
		 * turn On the links which are On before active suspend
		 * and start the CORB/RIRB DMA if On before
		 * active suspend.
		 */
		list_for_each_entry(hlink, &bus->hlink_list, list) {
			if (hlink->ref_count)
				snd_hdac_ext_bus_link_power_up(hlink);
		}

		ret = 0;
		if (bus->cmd_dma_state)
			snd_hdac_bus_init_cmd_io(bus);
	} else {
		ret = _skl_resume(bus);
		skl_dum_set(bus);

		/* turn off the links which are off before suspend */
		list_for_each_entry(hlink, &bus->hlink_list, list) {
			if (!hlink->ref_count)
				snd_hdac_ext_bus_link_power_down(hlink);
		}

		if (!bus->cmd_dma_state)
			snd_hdac_bus_stop_cmd_io(bus);
	}

	return ret;
}
#endif /* CONFIG_PM_SLEEP */

#ifdef CONFIG_PM
static int skl_runtime_suspend(struct device *dev)
{
	struct pci_dev *pci = to_pci_dev(dev);
	struct hdac_bus *bus = pci_get_drvdata(pci);

	dev_dbg(bus->dev, "in %s\n", __func__);

	return _skl_suspend(bus);
}

static int skl_runtime_resume(struct device *dev)
{
	struct pci_dev *pci = to_pci_dev(dev);
	struct hdac_bus *bus = pci_get_drvdata(pci);

	dev_dbg(bus->dev, "in %s\n", __func__);

	return _skl_resume(bus);
}
#endif /* CONFIG_PM */

static const struct dev_pm_ops skl_pm = {
	SET_SYSTEM_SLEEP_PM_OPS(skl_suspend, skl_resume)
	SET_RUNTIME_PM_OPS(skl_runtime_suspend, skl_runtime_resume, NULL)
	.suspend_late = skl_suspend_late,
};

/*
 * destructor
 */
static int skl_free(struct hdac_bus *bus)
{
	struct skl *skl  = bus_to_skl(bus);

	skl->init_done = 0; /* to be sure */

	snd_hdac_ext_stop_streams(bus);

	if (bus->irq >= 0)
		free_irq(bus->irq, (void *)bus);
	snd_hdac_bus_free_stream_pages(bus);
	snd_hdac_stream_free_all(bus);
	snd_hdac_link_free_all(bus);

	if (bus->remap_addr)
		iounmap(bus->remap_addr);

	pci_release_regions(skl->pci);
	pci_disable_device(skl->pci);

	snd_hdac_ext_bus_exit(bus);

	cancel_work_sync(&skl->probe_work);
	if (IS_ENABLED(CONFIG_SND_SOC_HDAC_HDMI))
		snd_hdac_i915_exit(bus);

	return 0;
}

/*
 * For each ssp there are 3 clocks (mclk/sclk/sclkfs).
 * e.g. for ssp0, clocks will be named as
 *      "ssp0_mclk", "ssp0_sclk", "ssp0_sclkfs"
 * So for skl+, there are 6 ssps, so 18 clocks will be created.
 */
static struct skl_ssp_clk skl_ssp_clks[] = {
	{.name = "ssp0_mclk"}, {.name = "ssp1_mclk"}, {.name = "ssp2_mclk"},
	{.name = "ssp3_mclk"}, {.name = "ssp4_mclk"}, {.name = "ssp5_mclk"},
	{.name = "ssp0_sclk"}, {.name = "ssp1_sclk"}, {.name = "ssp2_sclk"},
	{.name = "ssp3_sclk"}, {.name = "ssp4_sclk"}, {.name = "ssp5_sclk"},
	{.name = "ssp0_sclkfs"}, {.name = "ssp1_sclkfs"},
						{.name = "ssp2_sclkfs"},
	{.name = "ssp3_sclkfs"}, {.name = "ssp4_sclkfs"},
						{.name = "ssp5_sclkfs"},
};

static int skl_find_machine(struct skl *skl, void *driver_data)
{
	struct hdac_bus *bus = skl_to_bus(skl);
	struct snd_soc_acpi_mach *mach = driver_data;
	struct skl_machine_pdata *pdata;

	if (IS_ENABLED(CONFIG_SND_SOC_RT700) ||
	    IS_ENABLED(CONFIG_SND_SOC_INTEL_CNL_FPGA))
		goto out;

	mach = snd_soc_acpi_find_machine(mach);
	if (mach == NULL) {
		dev_err(bus->dev, "No matching machine driver found\n");
		return -ENODEV;
	}

out:
	skl->mach = mach;
	skl->fw_name = mach->fw_filename;
	pdata = mach->pdata;

	if (pdata) {
		skl->use_tplg_pcm = pdata->use_tplg_pcm;
		pdata->dmic_num = skl_get_dmic_geo(skl);
	}

	return 0;
}

#if IS_ENABLED(CONFIG_SND_SOC_INTEL_SKYLAKE_VIRTIO_BE)

int skl_virt_device_register(struct skl *skl)
{
	struct hdac_bus *bus = skl_to_bus(skl);
	struct platform_device *pdev;
	struct skl_virt_pdata *pdata;
	int ret;

	pdev = platform_device_alloc("skl-virt-audio", -1);
	if (pdev == NULL) {
		dev_err(bus->dev, "platform device alloc failed\n");
		return -EIO;
	}

	ret = platform_device_add(pdev);
	if (ret) {
		dev_err(bus->dev, "failed to add virtualization device\n");
		platform_device_put(pdev);
		return -EIO;
	}
	pdata = devm_kzalloc(&pdev->dev,
		sizeof(struct skl_virt_pdata), GFP_KERNEL);
	pdata->skl = skl;
	dev_set_drvdata(&pdev->dev, pdata);
	skl->virt_dev = pdev;

	return 0;
}

void skl_virt_device_unregister(struct skl *skl)
{
	if (skl->virt_dev)
		platform_device_unregister(skl->virt_dev);
}

#endif

static int skl_machine_device_register(struct skl *skl)
{
	struct hdac_bus *bus = skl_to_bus(skl);
	struct snd_soc_acpi_mach *mach = skl->mach;
	struct platform_device *pdev;
	int ret;

	pdev = platform_device_alloc(mach->drv_name, -1);
	if (pdev == NULL) {
		dev_err(bus->dev, "platform device alloc failed\n");
		return -EIO;
	}

	ret = platform_device_add(pdev);
	if (ret) {
		dev_err(bus->dev, "failed to add machine device\n");
		platform_device_put(pdev);
		return -EIO;
	}

	if (mach->pdata)
		dev_set_drvdata(&pdev->dev, mach->pdata);

	skl->i2s_dev = pdev;

	return 0;
}

static void skl_machine_device_unregister(struct skl *skl)
{
	if (skl->i2s_dev)
		platform_device_unregister(skl->i2s_dev);
}

static int skl_dmic_device_register(struct skl *skl)
{
	struct hdac_bus *bus = skl_to_bus(skl);
	struct platform_device *pdev;
	int ret;

	/* SKL has one dmic port, so allocate dmic device for this */
	pdev = platform_device_alloc("dmic-codec", -1);
	if (!pdev) {
		dev_err(bus->dev, "failed to allocate dmic device\n");
		return -ENOMEM;
	}

	ret = platform_device_add(pdev);
	if (ret) {
		dev_err(bus->dev, "failed to add dmic device: %d\n", ret);
		platform_device_put(pdev);
		return ret;
	}
	skl->dmic_dev = pdev;

	return 0;
}

static void skl_dmic_device_unregister(struct skl *skl)
{
	if (skl->dmic_dev)
		platform_device_unregister(skl->dmic_dev);
}

static struct skl_clk_parent_src skl_clk_src[] = {
	{ .clk_id = SKL_XTAL, .name = "xtal" },
	{ .clk_id = SKL_CARDINAL, .name = "cardinal", .rate = 24576000 },
	{ .clk_id = SKL_PLL, .name = "pll", .rate = 96000000 },
};

struct skl_clk_parent_src *skl_get_parent_clk(u8 clk_id)
{
	unsigned int i;

	for (i = 0; i < ARRAY_SIZE(skl_clk_src); i++) {
		if (skl_clk_src[i].clk_id == clk_id)
			return &skl_clk_src[i];
	}

	return NULL;
}

static void init_skl_xtal_rate(int pci_id)
{
	switch (pci_id) {
	case 0x9d70:
	case 0x9d71:
		skl_clk_src[0].rate = 24000000;
		return;

	default:
		skl_clk_src[0].rate = 19200000;
		return;
	}
}

static int skl_clock_device_register(struct skl *skl)
{
	struct platform_device_info pdevinfo = {NULL};
	struct skl_clk_pdata *clk_pdata;

	clk_pdata = devm_kzalloc(&skl->pci->dev, sizeof(*clk_pdata),
							GFP_KERNEL);
	if (!clk_pdata)
		return -ENOMEM;

	init_skl_xtal_rate(skl->pci->device);

	clk_pdata->parent_clks = skl_clk_src;
	clk_pdata->ssp_clks = skl_ssp_clks;
	clk_pdata->num_clks = ARRAY_SIZE(skl_ssp_clks);

	/* Query NHLT to fill the rates and parent */
	skl_get_clks(skl, clk_pdata->ssp_clks);
	clk_pdata->pvt_data = skl;

	/* Register Platform device */
	pdevinfo.parent = &skl->pci->dev;
	pdevinfo.id = -1;
	pdevinfo.name = "skl-ssp-clk";
	pdevinfo.data = clk_pdata;
	pdevinfo.size_data = sizeof(*clk_pdata);
	skl->clk_dev = platform_device_register_full(&pdevinfo);
	return PTR_ERR_OR_ZERO(skl->clk_dev);
}

static void skl_clock_device_unregister(struct skl *skl)
{
	if (skl->clk_dev)
		platform_device_unregister(skl->clk_dev);
}

/*
 * Probe the given codec address
 */
static int probe_codec(struct hdac_bus *bus, int addr)
{
	unsigned int cmd = (addr << 28) | (AC_NODE_ROOT << 20) |
		(AC_VERB_PARAMETERS << 8) | AC_PAR_VENDOR_ID;
	unsigned int res = -1;
	struct skl *skl = bus_to_skl(bus);
	struct hdac_device *hdev;

	mutex_lock(&bus->cmd_mutex);
	snd_hdac_bus_send_cmd(bus, cmd);
	snd_hdac_bus_get_response(bus, addr, &res);
	mutex_unlock(&bus->cmd_mutex);
	if (res == -1)
		return -EIO;
	dev_dbg(bus->dev, "codec #%d probed OK\n", addr);

	hdev = devm_kzalloc(&skl->pci->dev, sizeof(*hdev), GFP_KERNEL);
	if (!hdev)
		return -ENOMEM;

	return snd_hdac_ext_bus_device_init(bus, addr, hdev);
}

/* Codec initialization */
static void skl_codec_create(struct hdac_bus *bus)
{
	int c, max_slots;

	max_slots = HDA_MAX_CODECS;

	/* First try to probe all given codec slots */
	for (c = 0; c < max_slots; c++) {
		if ((bus->codec_mask & (1 << c))) {
			if (probe_codec(bus, c) < 0) {
				/*
				 * Some BIOSen give you wrong codec addresses
				 * that don't exist
				 */
				dev_warn(bus->dev,
					 "Codec #%d probe error; disabling it...\n", c);
				bus->codec_mask &= ~(1 << c);
				/*
				 * More badly, accessing to a non-existing
				 * codec often screws up the controller bus,
				 * and disturbs the further communications.
				 * Thus if an error occurs during probing,
				 * better to reset the controller bus to get
				 * back to the sanity state.
				 */
				snd_hdac_bus_stop_chip(bus);
				skl_init_chip(bus, true);
			}
		}
	}
}

static const struct hdac_bus_ops bus_core_ops = {
	.command = snd_hdac_bus_send_cmd,
	.get_response = snd_hdac_bus_get_response,
};

static int skl_i915_init(struct hdac_bus *bus)
{
	int err;

	/*
	 * The HDMI codec is in GPU so we need to ensure that it is powered
	 * up and ready for probe
	 */
	err = snd_hdac_i915_init(bus);
	if (err < 0)
		return err;

	err = snd_hdac_display_power(bus, true);
	if (err < 0)
		dev_err(bus->dev, "Cannot turn on display power on i915\n");

	return err;
}

static void skl_probe_work(struct work_struct *work)
{
	struct skl *skl = container_of(work, struct skl, probe_work);
	struct hdac_bus *bus = skl_to_bus(skl);
	struct hdac_ext_link *hlink = NULL;
	int err;

	if (IS_ENABLED(CONFIG_SND_SOC_HDAC_HDMI)) {
		err = skl_i915_init(bus);
		if (err < 0)
			return;
	}

	err = skl_init_chip(bus, true);
	if (err < 0) {
		dev_err(bus->dev, "Init chip failed with err: %d\n", err);
		goto out_err;
	}

	/* codec detection */
	if (!bus->codec_mask)
		dev_info(bus->dev, "no hda codecs found!\n");

	/* create codec instances */
	skl_codec_create(bus);

	/* register platform dai and controls */
	err = skl_platform_register(bus->dev);
	if (err < 0) {
		dev_err(bus->dev, "platform register failed: %d\n", err);
		return;
	}

	if (bus->ppcap) {
		err = skl_machine_device_register(skl);
		if (err < 0) {
			dev_err(bus->dev, "machine register failed: %d\n", err);
			goto out_err;
		}
	}

	/*
	 * we are done probing so decrement link counts
	 */
	list_for_each_entry(hlink, &bus->hlink_list, list)
		snd_hdac_ext_bus_link_put(bus, hlink);

	if (IS_ENABLED(CONFIG_SND_SOC_HDAC_HDMI)) {
		err = snd_hdac_display_power(bus, false);
		if (err < 0) {
			dev_err(bus->dev, "Cannot turn off display power on i915\n");
			skl_machine_device_unregister(skl);
			return;
		}
	}

	/* configure PM */
	pm_runtime_put_noidle(bus->dev);
	pm_runtime_allow(bus->dev);
	skl->init_done = 1;

	return;

out_err:
	if (IS_ENABLED(CONFIG_SND_SOC_HDAC_HDMI))
		err = snd_hdac_display_power(bus, false);
}

/*
 * constructor
 */
static int skl_create(struct pci_dev *pci,
		      const struct hdac_io_ops *io_ops,
		      struct skl **rskl)
{
	struct skl *skl;
	struct hdac_bus *bus;

	int err;

	*rskl = NULL;

	err = pci_enable_device(pci);
	if (err < 0)
		return err;

	skl = devm_kzalloc(&pci->dev, sizeof(*skl), GFP_KERNEL);
	if (!skl) {
		pci_disable_device(pci);
		return -ENOMEM;
	}

	bus = skl_to_bus(skl);
	snd_hdac_ext_bus_init(bus, &pci->dev, &bus_core_ops, io_ops, NULL);
	bus->use_posbuf = 1;
	skl->pci = pci;
	INIT_WORK(&skl->probe_work, skl_probe_work);
	bus->bdl_pos_adj = 0;

	*rskl = skl;

	return 0;
}

static int skl_first_init(struct hdac_bus *bus)
{
	struct skl *skl = bus_to_skl(bus);
	struct pci_dev *pci = skl->pci;
	int err;
	unsigned short gcap;
	int cp_streams, pb_streams, start_idx;

	err = pci_request_regions(pci, "Skylake HD audio");
	if (err < 0)
		return err;

	bus->addr = pci_resource_start(pci, 0);
	bus->remap_addr = pci_ioremap_bar(pci, 0);
	if (bus->remap_addr == NULL) {
		dev_err(bus->dev, "ioremap error\n");
		return -ENXIO;
	}

	snd_hdac_bus_reset_link(bus, true);

	snd_hdac_bus_parse_capabilities(bus);

	pci_set_master(pci);

	gcap = snd_hdac_chip_readw(bus, GCAP);
	dev_dbg(bus->dev, "chipset global capabilities = 0x%x\n", gcap);

	/* allow 64bit DMA address if supported by H/W */
	if (!dma_set_mask(bus->dev, DMA_BIT_MASK(64))) {
		dma_set_coherent_mask(bus->dev, DMA_BIT_MASK(64));
	} else {
		dma_set_mask(bus->dev, DMA_BIT_MASK(32));
		dma_set_coherent_mask(bus->dev, DMA_BIT_MASK(32));
	}

	/* read number of streams from GCAP register */
	cp_streams = (gcap >> 8) & 0x0f;
	pb_streams = (gcap >> 12) & 0x0f;

	if (!pb_streams && !cp_streams)
		return -EIO;

	bus->num_streams = cp_streams + pb_streams;

	/* initialize streams */
	snd_hdac_ext_stream_init_all
		(bus, 0, cp_streams, SNDRV_PCM_STREAM_CAPTURE);
	start_idx = cp_streams;
	snd_hdac_ext_stream_init_all
		(bus, start_idx, pb_streams, SNDRV_PCM_STREAM_PLAYBACK);

	err = snd_hdac_bus_alloc_stream_pages(bus);
	if (err < 0)
		return err;

	err = skl_acquire_irq(bus, 0);
	if (err < 0)
		return err;

	synchronize_irq(bus->irq);

	/* initialize chip */
	skl_init_pci(skl);

	skl_dum_set(bus);

	return skl_init_chip(bus, true);
}

static int skl_probe(struct pci_dev *pci,
		     const struct pci_device_id *pci_id)
{
	struct skl *skl;
	struct hdac_bus *bus = NULL;
	const struct firmware __maybe_unused *nhlt_fw = NULL;
	int err;

	/* we use ext core ops, so provide NULL for ops here */
	err = skl_create(pci, NULL, &skl);
	if (err < 0)
		return err;

	bus = skl_to_bus(skl);

	err = skl_first_init(bus);
	if (err < 0)
		goto out_free;

	skl->pci_id = pci->device;

	device_disable_async_suspend(bus->dev);

#if !IS_ENABLED(CONFIG_SND_SOC_INTEL_CNL_FPGA)
	skl->nhlt_version = skl_get_nhlt_version(bus->dev);
	skl->nhlt = skl_nhlt_init(bus->dev);

	if (skl->nhlt == NULL) {
		err = -ENODEV;
		goto out_free;
	}

	err = skl_nhlt_create_sysfs(skl);
	if (err < 0)
		goto out_nhlt_free;

	skl_nhlt_update_topology_bin(skl);

#else
	if (request_firmware(&nhlt_fw, "intel/nhlt_blob.bin", bus->dev)) {
		dev_err(bus->dev, "Request nhlt fw failed, continuing..\n");
		goto nhlt_continue;
	}

	skl->nhlt = devm_kzalloc(&pci->dev, nhlt_fw->size, GFP_KERNEL);
	if (skl->nhlt == NULL)
		return -ENOMEM;
	memcpy(skl->nhlt, nhlt_fw->data, nhlt_fw->size);
	release_firmware(nhlt_fw);

nhlt_continue:
#endif
	pci_set_drvdata(skl->pci, bus);

#if !IS_ENABLED(CONFIG_SND_SOC_INTEL_CNL_FPGA)
	skl_dmic_data.dmic_num = skl_get_dmic_geo(skl);
#endif

	/* check if dsp is there */
	if (bus->ppcap) {
		/* create device for dsp clk */
		err = skl_clock_device_register(skl);
		if (err < 0)
			goto out_clk_free;

		err = skl_find_machine(skl, (void *)pci_id->driver_data);
		if (err < 0)
			goto out_nhlt_free;
		err = skl_init_dsp(skl);
		if (err < 0) {
			dev_dbg(bus->dev, "error failed to register dsp\n");
			goto out_nhlt_free;
		}
		skl->skl_sst->enable_miscbdcge = skl_enable_miscbdcge;
		skl->skl_sst->clock_power_gating = skl_clock_power_gating;
		skl->skl_sst->request_tplg = skl_request_tplg;
		skl->skl_sst->hda_irq_ack = skl_stream_update;
	}
	if (bus->mlcap)
		snd_hdac_ext_bus_get_ml_capabilities(bus);

	snd_hdac_bus_stop_chip(bus);

	/* create device for soc dmic */
	err = skl_dmic_device_register(skl);
	if (err < 0)
		goto out_dsp_free;

<<<<<<< HEAD
	snd_soc_skl_virtio_miscdev_register(skl);
=======
	skl_virt_device_register(skl);
>>>>>>> ee383eea
	schedule_work(&skl->probe_work);

	return 0;

out_dsp_free:
	skl_free_dsp(skl);
out_clk_free:
	skl_clock_device_unregister(skl);
out_nhlt_free:
	skl_nhlt_free(skl->nhlt);
out_free:
	skl_free(bus);

	return err;
}

static void skl_shutdown(struct pci_dev *pci)
{
	struct hdac_bus *bus = pci_get_drvdata(pci);
	struct hdac_stream *s;
	struct hdac_ext_stream *stream;
	struct skl *skl;

	if (!bus)
		return;

	skl = bus_to_skl(bus);

	if (!skl->init_done)
		return;

	snd_hdac_ext_stop_streams(bus);
	snd_hdac_ext_bus_link_power_down_all(bus);
	skl_dsp_sleep(skl->skl_sst->dsp);
	/* While doing the warm reboot testing, some times dsp core is on
	 * when system goes to shutdown. When cores.usage_count is
	 * equal to zero then driver puts the dsp core to zero. On few
	 * warm reboots cores.usage_count is not equal to zero and dsp
	 * core is ON even system goes to shutdown. Force the dsp cores
	 * off without checking the usage_count.
	 */
	skl_dsp_disable_core(skl->skl_sst->dsp, SKL_DSP_CORE0_ID);

	list_for_each_entry(s, &bus->stream_list, list) {
		stream = stream_to_hdac_ext_stream(s);
		snd_hdac_ext_stream_decouple(bus, stream, false);
	}

	snd_hdac_bus_stop_chip(bus);
}

static void skl_remove(struct pci_dev *pci)
{
	struct hdac_bus *bus = pci_get_drvdata(pci);
	struct skl *skl = bus_to_skl(bus);

	skl_delete_notify_kctl_list(skl->skl_sst);
	release_firmware(skl->tplg);

	pm_runtime_get_noresume(&pci->dev);

	/* codec removal, invoke bus_device_remove */
	snd_hdac_ext_bus_device_remove(bus);

	skl->debugfs = NULL;
	skl_virt_device_unregister(skl);
	skl_platform_unregister(&pci->dev);
	skl_free_dsp(skl);
	skl_machine_device_unregister(skl);
	skl_dmic_device_unregister(skl);
	skl_clock_device_unregister(skl);
	skl_nhlt_remove_sysfs(skl);
	skl_nhlt_free(skl->nhlt);
	skl_free(bus);
	dev_set_drvdata(&pci->dev, NULL);
}

/* PCI IDs */
static const struct pci_device_id skl_ids[] = {
	/* Sunrise Point-LP */
	{ PCI_DEVICE(0x8086, 0x9d70),
		.driver_data = (unsigned long)&snd_soc_acpi_intel_skl_machines},
	/* BXT-P */
	{ PCI_DEVICE(0x8086, 0x5a98),
		.driver_data = (unsigned long)&snd_soc_acpi_intel_bxt_machines},
	/* KBL */
	{ PCI_DEVICE(0x8086, 0x9D71),
		.driver_data = (unsigned long)&snd_soc_acpi_intel_kbl_machines},
	/* GLK */
	{ PCI_DEVICE(0x8086, 0x3198),
		.driver_data = (unsigned long)&snd_soc_acpi_intel_glk_machines},
	/* CNL */
	{ PCI_DEVICE(0x8086, 0x9dc8),
		.driver_data = (unsigned long)&snd_soc_acpi_intel_cnl_machines},
	/* ICL */
	{ PCI_DEVICE(0x8086, 0x34c8),
		.driver_data = (unsigned long)&snd_soc_acpi_intel_icl_machines},
	{ 0, }
};
MODULE_DEVICE_TABLE(pci, skl_ids);

/* pci_driver definition */
static struct pci_driver skl_driver = {
	.name = KBUILD_MODNAME,
	.id_table = skl_ids,
	.probe = skl_probe,
	.remove = skl_remove,
	.shutdown = skl_shutdown,
	.driver = {
		.pm = &skl_pm,
	},
};
module_pci_driver(skl_driver);

MODULE_LICENSE("GPL v2");
MODULE_DESCRIPTION("Intel Skylake ASoC HDA driver");<|MERGE_RESOLUTION|>--- conflicted
+++ resolved
@@ -245,10 +245,6 @@
 static void skl_stream_update(struct hdac_bus *bus, struct hdac_stream *hstr)
 {
 	if (hstr->substream) {
-<<<<<<< HEAD
-		skl_notify_stream_update(bus, hstr->substream);
-=======
->>>>>>> ee383eea
 		snd_pcm_period_elapsed(hstr->substream);
 	}
 	else if (hstr->stream) {
@@ -1107,11 +1103,7 @@
 	if (err < 0)
 		goto out_dsp_free;
 
-<<<<<<< HEAD
-	snd_soc_skl_virtio_miscdev_register(skl);
-=======
 	skl_virt_device_register(skl);
->>>>>>> ee383eea
 	schedule_work(&skl->probe_work);
 
 	return 0;
