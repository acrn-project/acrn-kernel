/*
 *  skl-sst-utils.c - SKL sst utils functions
 *
 *  Copyright (C) 2016 Intel Corp
 *
 * This program is free software; you can redistribute it and/or modify
 * it under the terms of the GNU General Public License as version 2, as
 * published by the Free Software Foundation.
 *
 * This program is distributed in the hope that it will be useful, but
 * WITHOUT ANY WARRANTY; without even the implied warranty of
 * MERCHANTABILITY or FITNESS FOR A PARTICULAR PURPOSE.  See the GNU
 * General Public License for more details.
 */

#include <linux/device.h>
#include <linux/slab.h>
#include <linux/uuid.h>
#include <linux/devcoredump.h>
#include <linux/pci.h>
#include "skl-sst-dsp.h"
#include "../common/sst-dsp.h"
#include "../common/sst-dsp-priv.h"
#include "skl-sst-ipc.h"


#define UUID_STR_SIZE 37
#define TYPE0_EXCEPTION 0
#define TYPE1_EXCEPTION 1
#define TYPE2_EXCEPTION 2
<<<<<<< HEAD
#define MAX_CRASH_DATA_TYPES 3
=======
#define TYPE3_EXCEPTION 3
#define MAX_CRASH_DATA_TYPES 4
>>>>>>> ed39fbc3
#define CRASH_DUMP_VERSION 0x1
/* FW Extended Manifest Header id = $AE1 */
#define SKL_EXT_MANIFEST_HEADER_MAGIC   0x31454124
#define MAX_DSP_EXCEPTION_STACK_SIZE (64*1024)

<<<<<<< HEAD
=======
#define EXCEPTION_RECORD_OFFSET(core_count, core_idx) \
	(0x1000 - ((core_count - core_idx) * 0x158) + 4)

>>>>>>> ed39fbc3
/* FW adds headers and trailing patters to extended crash data */
#define EXTRA_BYTES	256

#define UUID_ATTR_RO(_name) \
	struct uuid_attribute uuid_attr_##_name = __ATTR_RO(_name)

struct skl_sysfs_tree {
	struct kobject *dsp_kobj;
	struct kobject *modules_kobj;
	struct skl_sysfs_module **mod_obj;
};

struct skl_sysfs_module {
	struct kobject kobj;
	struct uuid_module *uuid_mod;
	struct list_head *module_list;
	int fw_ops_load_mod;
};

struct uuid_attribute {
	struct attribute	attr;
	ssize_t (*show)(struct skl_sysfs_module *modinfo_obj,
			struct uuid_attribute *attr, char *buf);
	ssize_t (*store)(struct skl_sysfs_module *modinfo_obj,
			struct uuid_attribute *attr, const char *buf,
			size_t count);
};

struct UUID {
	u8 id[16];
};

union seg_flags {
	u32 ul;
	struct {
		u32 contents : 1;
		u32 alloc    : 1;
		u32 load     : 1;
		u32 read_only : 1;
		u32 code     : 1;
		u32 data     : 1;
		u32 _rsvd0   : 2;
		u32 type     : 4;
		u32 _rsvd1   : 4;
		u32 length   : 16;
	} r;
} __packed;

struct segment_desc {
	union seg_flags flags;
	u32 v_base_addr;
	u32 file_offset;
};

struct module_type {
	u32 load_type  : 4;
	u32 auto_start : 1;
	u32 domain_ll  : 1;
	u32 domain_dp  : 1;
	u32 rsvd       : 25;
} __packed;

struct adsp_module_entry {
	u32 struct_id;
	u8  name[8];
	struct UUID uuid;
	struct module_type type;
	u8  hash1[DEFAULT_HASH_SHA256_LEN];
	u32 entry_point;
	u16 cfg_offset;
	u16 cfg_count;
	u32 affinity_mask;
	u16 instance_max_count;
	u16 instance_bss_size;
	struct segment_desc segments[3];
} __packed;

struct adsp_fw_hdr {
	u32 id;
	u32 len;
	u8  name[8];
	u32 preload_page_count;
	u32 fw_image_flags;
	u32 feature_mask;
	u16 major;
	u16 minor;
	u16 hotfix;
	u16 build;
	u32 num_modules;
	u32 hw_buf_base;
	u32 hw_buf_length;
	u32 load_offset;
} __packed;

struct skl_ext_manifest_hdr {
	u32 id;
	u32 len;
	u16 version_major;
	u16 version_minor;
	u32 entries;
};

struct adsp_crash_hdr {
	u16 type;
	u16 length;
	char data[0];
} __packed;

struct adsp_type0_crash_data {
	u32 crash_dump_ver;
	u16 bus_dev_id;
	u16 cavs_hw_version;
	struct fw_version fw_ver;
	struct sw_version sw_ver;
} __packed;

struct adsp_type1_crash_data {
	u32 mod_uuid[4];
	u32 hash[2];
	u16 mod_id;
	u16 rsvd;
} __packed;

struct adsp_type2_crash_data {
	u32 fwreg[FW_REG_SZ];
} __packed;

static int skl_get_pvtid_map(struct uuid_module *module, int instance_id)
{
	int pvt_id;

	for (pvt_id = 0; pvt_id < module->max_instance; pvt_id++) {
		if (module->instance_id[pvt_id] == instance_id)
			return pvt_id;
	}
	return -EINVAL;
}

int skl_get_pvt_instance_id_map(struct skl_sst *ctx,
				int module_id, int instance_id)
{
	struct uuid_module *module;

	list_for_each_entry(module, &ctx->uuid_list, list) {
		if (module->id == module_id)
			return skl_get_pvtid_map(module, instance_id);
	}

	return -EINVAL;
}
EXPORT_SYMBOL_GPL(skl_get_pvt_instance_id_map);

static inline int skl_getid_32(struct uuid_module *module, u64 *val,
				int word1_mask, int word2_mask)
{
	int index, max_inst, pvt_id;
	u32 mask_val;

	max_inst =  module->max_instance;
	mask_val = (u32)(*val >> word1_mask);

	if (mask_val != 0xffffffff) {
		index = ffz(mask_val);
		pvt_id = index + word1_mask + word2_mask;
		if (pvt_id <= (max_inst - 1)) {
			*val |= 1ULL << (index + word1_mask);
			return pvt_id;
		}
	}

	return -EINVAL;
}

static inline int skl_pvtid_128(struct uuid_module *module)
{
	int j, i, word1_mask, word2_mask = 0, pvt_id;

	for (j = 0; j < MAX_INSTANCE_BUFF; j++) {
		word1_mask = 0;

		for (i = 0; i < 2; i++) {
			pvt_id = skl_getid_32(module, &module->pvt_id[j],
						word1_mask, word2_mask);
			if (pvt_id >= 0)
				return pvt_id;

			word1_mask += 32;
			if ((word1_mask + word2_mask) >= module->max_instance)
				return -EINVAL;
		}

		word2_mask += 64;
		if (word2_mask >= module->max_instance)
			return -EINVAL;
	}

	return -EINVAL;
}

/**
 * skl_get_pvt_id: generate a private id for use as module id
 *
 * @ctx: driver context
 * @uuid_mod: module's uuid
 * @instance_id: module's instance id
 *
 * This generates a 128 bit private unique id for a module TYPE so that
 * module instance is unique
 */
int skl_get_pvt_id(struct skl_sst *ctx, uuid_le *uuid_mod, int instance_id)
{
	struct uuid_module *module;
	int pvt_id;

	list_for_each_entry(module, &ctx->uuid_list, list) {
		if (uuid_le_cmp(*uuid_mod, module->uuid) == 0) {

			pvt_id = skl_pvtid_128(module);
			if (pvt_id >= 0) {
				module->instance_id[pvt_id] = instance_id;

				return pvt_id;
			}
		}
	}

	return -EINVAL;
}
EXPORT_SYMBOL_GPL(skl_get_pvt_id);

/**
 * skl_put_pvt_id: free up the private id allocated
 *
 * @ctx: driver context
 * @uuid_mod: module's uuid
 * @pvt_id: module pvt id
 *
 * This frees a 128 bit private unique id previously generated
 */
int skl_put_pvt_id(struct skl_sst *ctx, uuid_le *uuid_mod, int *pvt_id)
{
	int i;
	struct uuid_module *module;

	list_for_each_entry(module, &ctx->uuid_list, list) {
		if (uuid_le_cmp(*uuid_mod, module->uuid) == 0) {

			if (*pvt_id != 0)
				i = (*pvt_id) / 64;
			else
				i = 0;

			module->pvt_id[i] &= ~(1 << (*pvt_id));
			*pvt_id = -1;
			return 0;
		}
	}

	return -EINVAL;
}
EXPORT_SYMBOL_GPL(skl_put_pvt_id);

void skl_reset_instance_id(struct skl_sst *ctx)
{
	struct uuid_module *module;
	int size, i;

	list_for_each_entry(module, &ctx->uuid_list, list) {

		for (i = 0; i < MAX_INSTANCE_BUFF; i++)
			module->pvt_id[i] = 0;

		size = sizeof(int) * module->max_instance;
		memset(module->instance_id, -1, size);
	}
}
EXPORT_SYMBOL_GPL(skl_reset_instance_id);

<<<<<<< HEAD
/* This function checks tha available data on the core id
 * passed as an argument and returns the bytes available
 */
static int skl_check_ext_excep_data_avail(struct skl_sst *ctx, int idx)
{
	u32 size = ctx->dsp->trace_wind.size/ctx->dsp->trace_wind.nr_dsp;
	u8 *base = (u8 __force*)ctx->dsp->trace_wind.addr;
	u32 read, write;
	u32 *ptr;

	/* move to the source dsp tracing window */
        base += (idx * size);
        ptr = (u32 *) base;
        read = ptr[0];
        write = ptr[1];

	if (write == read)
		return 0;
        else if (write > read)
		return (write - read);
	else
		return (size - 8 - read + write);
=======
#define LOGE_TAG_FILE_ID 0x7FFF
#define LOGE_TAG_BOCD 0x5DB00000

struct bxt_excstack_hdr {
	u32 file_id;
	u32 bocd;
};

static int bxt_find_stackdump(struct skl_sst *ctx, int idx)
{
	struct bxt_excstack_hdr hdr;
	u32 size = ctx->dsp->trace_wind.size / ctx->dsp->trace_wind.nr_dsp;
	void __iomem *base = ctx->dsp->trace_wind.addr;
	u32 offset = 0;

	base += (idx * size);

	while (offset < (size - 8 - sizeof(hdr))) {
		memcpy_fromio(&hdr, base + 8 + offset,
				sizeof(hdr));
		if (hdr.file_id == LOGE_TAG_FILE_ID
				&& hdr.bocd == LOGE_TAG_BOCD) {
			dev_info(ctx->dev, "Stack header found at %d\n",
					offset);
			/* Just pretend we consumed the log data */
			writel(offset, (u32 *) base);
			return 0;
		}
		offset += sizeof(u32);
	}
	return -ENXIO;
>>>>>>> ed39fbc3
}

/* Function to read the extended DSP crash information from the
 * log buffer memory window, on per core basis.
 * Data is read into the buffer passed as *ext_core_dump.
 * number of bytes read is updated in the sz_ext_dump
 */
<<<<<<< HEAD
static void skl_read_ext_exception_data(struct skl_sst *ctx, int idx,
			void *ext_core_dump, int *sz_ext_dump)
=======
static int skl_read_ext_exception_data(struct skl_sst *ctx, int idx,
		void *ext_core_dump, int ext_core_dump_sz, int *sz_ext_dump)

>>>>>>> ed39fbc3
{
	u32 size = ctx->dsp->trace_wind.size/ctx->dsp->trace_wind.nr_dsp;
	u8 *base = (u8 __force*)ctx->dsp->trace_wind.addr;
	u32 read, write;
	int offset = *sz_ext_dump;
<<<<<<< HEAD
=======
	int count;
>>>>>>> ed39fbc3
	u32 *ptr;

	/* move to the current core's tracing window */
	base += (idx * size);
	ptr = (u32 *) base;
<<<<<<< HEAD
	read = ptr[0];
	write = ptr[1];

	/* in case of read = write, just return */
	if (read == write)
		return;

	if (write > read) {
		memcpy_fromio((ext_core_dump + offset),
			(const void __iomem *)(base + 8 + read),
				(write - read));
		*sz_ext_dump = offset + write - read;
		/* advance read pointer */
		ptr[0] += write - read;
	} else {
		/* wrap around condition - copy till the end */
		memcpy_fromio((ext_core_dump + offset),
			(const void __iomem *)(base + 8 + read),
				(size - 8 - read));
		*sz_ext_dump = offset + size - 8 - read;
		offset = *sz_ext_dump;

		/* copy from the beginnning */
		memcpy_fromio((ext_core_dump + offset),
			(const void __iomem *) (base + 8), write);
		*sz_ext_dump = offset + write;
		/* update the read pointer */
		ptr[0] = write;
	}
}

int skl_dsp_crash_dump_read(struct skl_sst *ctx, int stack_size)
{
	int num_mod = 0, size_core_dump, sz_ext_dump = 0, idx = 0;
	struct uuid_module *module, *module1;
	void *coredump, *ext_core_dump;
	void *fw_reg_addr, *offset;
	struct pci_dev *pci = to_pci_dev(ctx->dsp->dev);
	u16 length0, length1, length2;
=======
	read = readl(ptr);
	write = readl(ptr+1);

	/* in case of read = write, just return */
	if (read == write)
		return 0;
	/* check r/w pointers sanity  */
	if ((read + 8) >= size || (write + 8) >= size)
		return -EINVAL;

	if (write > read)
		count = write - read;
	else
		count = size - 8 - read;

	if (offset + count > ext_core_dump_sz)
		return -EINVAL;

	memcpy_fromio((ext_core_dump + offset),
		(const void __iomem *) (base + 8 + read), count);

	*sz_ext_dump = offset + count;
	read += count;
	if (read >= size - 8)
		read = 0;
	writel(read, ptr);
	return 0;
}

int skl_dsp_crash_dump_read(struct skl_sst *ctx, int idx, int stack_size)
{
	int num_mod = 0, size_core_dump, sz_ext_dump = 0;
	struct uuid_module *module, *module1;
	void *coredump, *ext_core_dump;
	unsigned long ext_core_dump_sz;
	void *fw_reg_addr, *offset;
	struct pci_dev *pci = to_pci_dev(ctx->dsp->dev);
	u32 stackdump_complete = 0;
	u16 length0, length1, length2, length3;
>>>>>>> ed39fbc3
	struct adsp_crash_hdr *crash_data_hdr;
	struct adsp_type0_crash_data *type0_data;
	struct adsp_type1_crash_data *type1_data;
	struct adsp_type2_crash_data *type2_data;
	struct sst_dsp *sst = ctx->dsp;
<<<<<<< HEAD
=======
	unsigned long timeout;
	int ret;

	if (idx < 0 || idx >= ctx->cores.count)
		return -EINVAL;
>>>>>>> ed39fbc3

	if (list_empty(&ctx->uuid_list))
		dev_info(ctx->dev, "Module list is empty\n");

	list_for_each_entry(module1, &ctx->uuid_list, list) {
		num_mod++;
	}

	if(stack_size)
<<<<<<< HEAD
		ext_core_dump = vzalloc(stack_size + EXTRA_BYTES);
	else
		ext_core_dump = vzalloc(MAX_DSP_EXCEPTION_STACK_SIZE + EXTRA_BYTES);
        if (!ext_core_dump) {
                dev_err(ctx->dsp->dev, "failed to allocate memory for FW Stack\n");
                return -ENOMEM;
        }
	for (idx = 0; idx < sst->trace_wind.nr_dsp; idx++) {
		if(skl_check_ext_excep_data_avail(ctx, idx) != 0) {
			while(sz_ext_dump < stack_size) {
				skl_read_ext_exception_data(ctx, idx,
						ext_core_dump, &sz_ext_dump);
			}
=======
		ext_core_dump_sz = stack_size + EXTRA_BYTES;
	else
		ext_core_dump_sz = MAX_DSP_EXCEPTION_STACK_SIZE + EXTRA_BYTES;
	ext_core_dump = vzalloc(ext_core_dump_sz);
	if (!ext_core_dump) {
		dev_err(ctx->dsp->dev, "failed to allocate memory for FW Stack\n");
		return -ENOMEM;
	}

	fw_reg_addr = (void __force *)(ctx->dsp->mailbox.in_base -
			ctx->dsp->addr.w0_stat_sz);

	ret = bxt_find_stackdump(ctx, idx);
	if (ret < 0) {
		stackdump_complete = 1;
		dev_err(ctx->dsp->dev, "Stack Dump not found, skipping\n");
	}

	timeout = jiffies + msecs_to_jiffies(100);
	while (!stackdump_complete) {
		stackdump_complete = readl(fw_reg_addr +
				EXCEPTION_RECORD_OFFSET(ctx->cores.count, idx));
		if (skl_read_ext_exception_data(ctx, idx, ext_core_dump,
					ext_core_dump_sz, &sz_ext_dump) < 0) {
			dev_err(ctx->dsp->dev, "Stack Dump read error\n");
			break;
		}
		if (stackdump_complete) {
			/* Try reading the remainder */
			skl_read_ext_exception_data(ctx, idx, ext_core_dump,
					ext_core_dump_sz, &sz_ext_dump);
			break;
		}
		if (time_after(jiffies, timeout)) {
			dev_err(ctx->dsp->dev, "Stack Dump reading timed out\n");
			break;
>>>>>>> ed39fbc3
		}
	}

	/* Length representing in DWORD */
	length0 = sizeof(*type0_data) / sizeof(u32);
	length1 = (num_mod * sizeof(*type1_data)) / sizeof(u32);
	length2 = sizeof(*type2_data) / sizeof(u32);
<<<<<<< HEAD
=======
	length3 = sz_ext_dump / sizeof(u32);
>>>>>>> ed39fbc3

	/* type1 data size is calculated based on number of modules */
	size_core_dump = (MAX_CRASH_DATA_TYPES * sizeof(*crash_data_hdr)) +
			sizeof(*type0_data) + (num_mod * sizeof(*type1_data)) +
<<<<<<< HEAD
			sizeof(*type2_data) + sz_ext_dump;
=======
			sizeof(*type2_data);
>>>>>>> ed39fbc3

	coredump = vzalloc(size_core_dump + sz_ext_dump);
	if (!coredump){
		dev_err(ctx->dsp->dev, "failed to allocate memory \n");
		vfree(ext_core_dump);
		return -ENOMEM;
	}

	offset = coredump;

	/* Fill type0 header and data */
	crash_data_hdr = (struct adsp_crash_hdr *) offset;
	crash_data_hdr->type = TYPE0_EXCEPTION;
	crash_data_hdr->length = length0;
	offset += sizeof(*crash_data_hdr);
	type0_data = (struct adsp_type0_crash_data *) offset;
	type0_data->crash_dump_ver = CRASH_DUMP_VERSION;
	type0_data->bus_dev_id = pci->device;
	offset += sizeof(*type0_data);

	/* Fill type1 header and data */
	crash_data_hdr = (struct adsp_crash_hdr *) offset;
	crash_data_hdr->type = TYPE1_EXCEPTION;
	crash_data_hdr->length = length1;
	offset += sizeof(*crash_data_hdr);
	type1_data = (struct adsp_type1_crash_data *) offset;
	list_for_each_entry(module, &ctx->uuid_list, list) {
		memcpy(type1_data->mod_uuid, &(module->uuid),
					(sizeof(type1_data->mod_uuid)));
		memcpy(type1_data->hash, &(module->hash),
					(sizeof(type1_data->hash)));
		memcpy(&type1_data->mod_id, &(module->id),
					(sizeof(type1_data->mod_id)));
		type1_data++;
	}
	offset += (num_mod * sizeof(*type1_data));

	/* Fill type2 header and data */
	crash_data_hdr = (struct adsp_crash_hdr *) offset;
	crash_data_hdr->type = TYPE2_EXCEPTION;
	crash_data_hdr->length = length2;
	offset += sizeof(*crash_data_hdr);
	type2_data = (struct adsp_type2_crash_data *) offset;
<<<<<<< HEAD
	fw_reg_addr = (void __force*)(ctx->dsp->mailbox.in_base -
			ctx->dsp->addr.w0_stat_sz);
	memcpy_fromio(type2_data->fwreg, (const void __iomem *)fw_reg_addr,
						sizeof(*type2_data));

	if (sz_ext_dump) {
		offset = coredump + size_core_dump;
		memcpy(offset, ext_core_dump, sz_ext_dump);
=======
	memcpy_fromio(type2_data->fwreg, (const void __iomem *)fw_reg_addr,
						sizeof(*type2_data));
	offset += sizeof(*type2_data);

	if (sz_ext_dump) {
		/* Fill type3 header and data */
		crash_data_hdr = (struct adsp_crash_hdr *) offset;
		crash_data_hdr->type = TYPE3_EXCEPTION;
		crash_data_hdr->length = length3;
		offset += sizeof(*crash_data_hdr);
		memcpy(offset, ext_core_dump, sz_ext_dump);
		offset += sz_ext_dump;
>>>>>>> ed39fbc3
	}

	vfree(ext_core_dump);

	dev_coredumpv(ctx->dsp->dev, coredump,
			size_core_dump + sz_ext_dump, GFP_KERNEL);
	return 0;
}

/*
 * Parse the firmware binary to get the UUID, module id
 * and loadable flags
 */
int snd_skl_parse_uuids(struct sst_dsp *ctx, const struct firmware *fw,
			unsigned int offset, int index)
{
	struct adsp_fw_hdr *adsp_hdr;
	struct adsp_module_entry *mod_entry;
	int i, num_entry, size;
	uuid_le *uuid_bin;
	const char *buf;
	struct skl_sst *skl = ctx->thread_context;
	struct uuid_module *module;
	struct firmware stripped_fw;
	unsigned int safe_file;
	int ret = 0;

	/* Get the FW pointer to derive ADSP header */
	stripped_fw.data = fw->data;
	stripped_fw.size = fw->size;

	skl_dsp_strip_extended_manifest(&stripped_fw);

	buf = stripped_fw.data;

	/* check if we have enough space in file to move to header */
	safe_file = sizeof(*adsp_hdr) + offset;
	if (stripped_fw.size <= safe_file) {
		dev_err(ctx->dev, "Small fw file size, No space for hdr\n");
		return -EINVAL;
	}

	adsp_hdr = (struct adsp_fw_hdr *)(buf + offset);

	dev_info(ctx->dev, "ADSP FW Name: %.*s, Version: %d.%d.%d.%d\n",
		 (int) sizeof(adsp_hdr->name), adsp_hdr->name, adsp_hdr->major,
		 adsp_hdr->minor, adsp_hdr->hotfix, adsp_hdr->build);

	/* check 1st module entry is in file */
	safe_file += adsp_hdr->len + sizeof(*mod_entry);
	if (stripped_fw.size <= safe_file) {
		dev_err(ctx->dev, "Small fw file size, No module entry\n");
		return -EINVAL;
	}

	mod_entry = (struct adsp_module_entry *)
		(buf + offset + adsp_hdr->len);

	num_entry = adsp_hdr->num_modules;

	/* check all entries are in file */
	safe_file += num_entry * sizeof(*mod_entry);
	if (stripped_fw.size <= safe_file) {
		dev_err(ctx->dev, "Small fw file size, No modules\n");
		return -EINVAL;
	}


	/*
	 * Read the UUID(GUID) from FW Manifest.
	 *
	 * The 16 byte UUID format is: XXXXXXXX-XXXX-XXXX-XXXX-XXXXXXXXXX
	 * Populate the UUID table to store module_id and loadable flags
	 * for the module.
	 */

	for (i = 0; i < num_entry; i++, mod_entry++) {
		module = kzalloc(sizeof(*module), GFP_KERNEL);
		if (!module) {
			ret = -ENOMEM;
			goto free_uuid_list;
		}

		uuid_bin = (uuid_le *)mod_entry->uuid.id;
		memcpy(&module->uuid, uuid_bin, sizeof(module->uuid));

		module->id = (i | (index << 12));
		module->is_loadable = mod_entry->type.load_type;
		module->max_instance = mod_entry->instance_max_count;
		size = sizeof(int) * mod_entry->instance_max_count;
		module->instance_id = devm_kzalloc(ctx->dev, size, GFP_KERNEL);
		if (!module->instance_id) {
			ret = -ENOMEM;
			goto free_uuid_list;
		}
		memcpy(&module->hash, mod_entry->hash1, sizeof(module->hash));

		list_add_tail(&module->list, &skl->uuid_list);

		dev_dbg(ctx->dev,
			"Adding uuid :%pUL   mod id: %d  Loadable: %d\n",
			&module->uuid, module->id, module->is_loadable);
	}

	return 0;

free_uuid_list:
	skl_freeup_uuid_list(skl);
	return ret;
}
EXPORT_SYMBOL(snd_skl_parse_uuids);

static int skl_parse_hw_config_info(struct sst_dsp *ctx, u8 *src, int limit)
{
	struct  skl_tlv_message *message;
	int offset = 0, shift;
	u32 *value;
	struct skl_sst *skl = ctx->thread_context;
	struct skl_hw_property_info *hw_property = &skl->hw_property;
	enum skl_hw_info_type type;

	while (offset < limit) {

		message = (struct skl_tlv_message *)src;
		if (message == NULL)
		break;

		/* Skip TLV header to read value */
		src += sizeof(struct skl_tlv_message);

		value = (u32 *)src;
		type = message->type;

		switch (type) {
		case SKL_CAVS_VERSION:
			hw_property->cavs_version = *value;
			break;

		case SKL_DSP_CORES:
			hw_property->dsp_cores = *value;
			break;

		case SKL_MEM_PAGE_TYPES:
			hw_property->mem_page_bytes = *value;
			break;

		case SKL_TOTAL_PHYS_MEM_PAGES:
			hw_property->total_phys_mem_pages = *value;
			break;

		case SKL_I2S_CAPS:
			memcpy(&hw_property->i2s_caps, value,
				sizeof(hw_property->i2s_caps));
			break;

		case SKL_GPDMA_CAPS:
			memcpy(&hw_property->gpdma_caps, value,
				sizeof(hw_property->gpdma_caps));
			break;

		case SKL_GATEWAY_COUNT:
			hw_property->gateway_count = *value;
			break;

		case SKL_HB_EBB_COUNT:
			hw_property->hb_ebb_count = *value;
			break;

		case SKL_LP_EBB_COUNT:
			hw_property->lp_ebb_count = *value;
			break;

		case SKL_EBB_SIZE_BYTES:
			hw_property->ebb_size_bytes = *value;
			break;

		default:
			dev_err(ctx->dev, "Invalid hw info type:%d \n", type);
			break;
		}

		shift = message->length + sizeof(*message);
		offset += shift;
		/* skip over to next tlv data */
		src += message->length;
	}

	return 0;
}

int skl_get_hardware_configuration(struct sst_dsp *ctx)
{
	struct skl_ipc_large_config_msg msg;
	struct skl_sst *skl = ctx->thread_context;
	u8 *ipc_data;
	int ret = 0;
	size_t rx_bytes;

	ipc_data = kzalloc(DSP_BUF, GFP_KERNEL);
	if (!ipc_data)
		return -ENOMEM;

	msg.module_id = 0;
	msg.instance_id = 0;
	msg.large_param_id = HARDWARE_CONFIG;
	msg.param_data_size = DSP_BUF;

	ret = skl_ipc_get_large_config(&skl->ipc, &msg,
		(u32 *)ipc_data, NULL, 0, &rx_bytes);
	if (ret < 0) {
		dev_err(ctx->dev, "failed to get hw configuration !!!\n");
		goto err;
	}

	ret = skl_parse_hw_config_info(ctx, ipc_data, rx_bytes);
	if (ret < 0)
		dev_err(ctx->dev, "failed to parse configuration !!!\n");

err:
	kfree(ipc_data);
	return ret;
}

void skl_freeup_uuid_list(struct skl_sst *ctx)
{
	struct uuid_module *uuid, *_uuid;

	list_for_each_entry_safe(uuid, _uuid, &ctx->uuid_list, list) {
		list_del(&uuid->list);
		kfree(uuid);
	}
}

/*
 * some firmware binary contains some extended manifest. This needs
 * to be stripped in that case before we load and use that image.
 *
 * Get the module id for the module by checking
 * the table for the UUID for the module
 */
int skl_dsp_strip_extended_manifest(struct firmware *fw)
{
	struct skl_ext_manifest_hdr *hdr;

	/* check if fw file is greater than header we are looking */
	if (fw->size < sizeof(hdr)) {
		pr_err("%s: Firmware file small, no hdr\n", __func__);
		return -EINVAL;
	}

	hdr = (struct skl_ext_manifest_hdr *)fw->data;

	if (hdr->id == SKL_EXT_MANIFEST_HEADER_MAGIC) {
		fw->size -= hdr->len;
		fw->data += hdr->len;
	}

	return 0;
}

int skl_sst_ctx_init(struct device *dev, int irq, const char *fw_name,
	struct skl_dsp_loader_ops dsp_ops, struct skl_sst **dsp,
	struct sst_dsp_device *skl_dev)
{
	struct skl_sst *skl;
	struct sst_dsp *sst;

	skl = devm_kzalloc(dev, sizeof(*skl), GFP_KERNEL);
	if (skl == NULL)
		return -ENOMEM;

	skl->dev = dev;
	skl_dev->thread_context = skl;
	INIT_LIST_HEAD(&skl->uuid_list);
	skl->dsp = skl_dsp_ctx_init(dev, skl_dev, irq);
	if (!skl->dsp) {
		dev_err(skl->dev, "%s: no device\n", __func__);
		return -ENODEV;
	}

	sst = skl->dsp;
	sst->fw_name = fw_name;
	sst->dsp_ops = dsp_ops;
	init_waitqueue_head(&skl->mod_load_wait);
	INIT_LIST_HEAD(&sst->module_list);

	skl->is_first_boot = true;
	if (dsp)
		*dsp = skl;

	return 0;
}

int skl_prepare_lib_load(struct skl_sst *skl, struct skl_lib_info *linfo,
		struct firmware *stripped_fw,
		unsigned int hdr_offset, int index)
{
	int ret;
	struct sst_dsp *dsp = skl->dsp;

	if (linfo->fw == NULL) {
		ret = request_firmware(&linfo->fw, linfo->name,
					skl->dev);
		if (ret < 0) {
			dev_err(skl->dev, "Request lib %s failed:%d\n",
				linfo->name, ret);
			return ret;
		}
	}

	if (skl->is_first_boot) {
		ret = snd_skl_parse_uuids(dsp, linfo->fw, hdr_offset, index);
		if (ret < 0)
			return ret;
	}

	stripped_fw->data = linfo->fw->data;
	stripped_fw->size = linfo->fw->size;
	skl_dsp_strip_extended_manifest(stripped_fw);

	return 0;
}
EXPORT_SYMBOL(skl_prepare_lib_load);

void skl_release_library(struct skl_lib_info *linfo, int lib_count)
{
	int i;

	/* library indices start from 1 to N. 0 represents base FW */
	for (i = 1; i < lib_count; i++) {
		if (linfo[i].fw) {
			release_firmware(linfo[i].fw);
			linfo[i].fw = NULL;
		}
	}
}
static int skl_fill_sch_cfg(
		struct skl_fw_property_info *fw_property,
		u32 *src)
{
	struct skl_scheduler_config *sch_config =
		&(fw_property->scheduler_config);

	sch_config->sys_tick_multiplier = *src;
	sch_config->sys_tick_divider = *(src + 1);
	sch_config->sys_tick_source = *(src + 2);
	sch_config->sys_tick_cfg_length = *(src + 3);

	if (sch_config->sys_tick_cfg_length > 0) {
		sch_config->sys_tick_cfg =
			kcalloc(sch_config->sys_tick_cfg_length,
					sizeof(*sch_config->sys_tick_cfg),
					GFP_KERNEL);

		if (!sch_config->sys_tick_cfg)
			return -ENOMEM;

		memcpy(sch_config->sys_tick_cfg,
				src + 4,
				sch_config->sys_tick_cfg_length *
				sizeof(*sch_config->sys_tick_cfg));
	}
	return 0;
}

static int skl_fill_dma_cfg(struct skl_tlv_message *message,
		struct skl_fw_property_info *fw_property, u32 *src)
{
	struct skl_dma_buff_config dma_buff_cfg;

	fw_property->num_dma_cfg = message->length /
		sizeof(dma_buff_cfg);

	if (fw_property->num_dma_cfg > 0) {
		fw_property->dma_config =
			kcalloc(fw_property->num_dma_cfg,
					sizeof(dma_buff_cfg),
					GFP_KERNEL);

		if (!fw_property->dma_config)
			return -ENOMEM;

		memcpy(fw_property->dma_config, src,
				message->length);
	}
	return 0;
}

static int skl_parse_fw_config_info(struct sst_dsp *ctx,
		u8 *src, int limit)
{
	struct skl_tlv_message *message;
	int offset = 0, shift, ret = 0;
	u32 *value;
	struct skl_sst *skl = ctx->thread_context;
	struct skl_fw_property_info *fw_property = &skl->fw_property;
	enum skl_fw_info_type type;
	struct skl_scheduler_config *sch_config =
		&fw_property->scheduler_config;

	while (offset < limit) {

		message = (struct skl_tlv_message *)src;
		if (message == NULL)
			break;

		/* Skip TLV header to read value */
		src += sizeof(*message);

		value = (u32 *)src;
		type = message->type;

		switch (type) {
		case SKL_FW_VERSION:
			memcpy(&fw_property->version, value,
					sizeof(fw_property->version));
			break;

		case SKL_MEMORY_RECLAIMED:
			fw_property->memory_reclaimed = *value;
			break;

		case SKL_SLOW_CLOCK_FREQ_HZ:
			fw_property->slow_clock_freq_hz = *value;
			break;

		case SKL_FAST_CLOCK_FREQ_HZ:
			fw_property->fast_clock_freq_hz = *value;
			break;

		case SKL_DMA_BUFFER_CONFIG:
			ret = skl_fill_dma_cfg(message, fw_property, value);
			if (ret < 0)
				goto err;
			break;

		case SKL_ALH_SUPPORT_LEVEL:
			fw_property->alh_support = *value;
			break;

		case SKL_IPC_DL_MAILBOX_BYTES:
			fw_property->ipc_dl_mailbox_bytes = *value;
			break;

		case SKL_IPC_UL_MAILBOX_BYTES:
			fw_property->ipc_ul_mailbox_bytes = *value;
			break;

		case SKL_TRACE_LOG_BYTES:
			fw_property->trace_log_bytes = *value;
			break;

		case SKL_MAX_PPL_COUNT:
			fw_property->max_ppl_count = *value;
			break;

		case SKL_MAX_ASTATE_COUNT:
			fw_property->max_astate_count = *value;
			break;

		case SKL_MAX_MODULE_PIN_COUNT:
			fw_property->max_module_pin_count = *value;
			break;

		case SKL_MODULES_COUNT:
			fw_property->modules_count = *value;
			break;

		case SKL_MAX_MOD_INST_COUNT:
			fw_property->max_mod_inst_count = *value;
			break;

		case SKL_MAX_LL_TASKS_PER_PRI_COUNT:
			fw_property->max_ll_tasks_per_pri_count = *value;
			break;

		case SKL_LL_PRI_COUNT:
			fw_property->ll_pri_count = *value;
			break;

		case SKL_MAX_DP_TASKS_COUNT:
			fw_property->max_dp_tasks_count = *value;
			break;

		case SKL_MAX_LIBS_COUNT:
			fw_property->max_libs_count = *value;
			break;

		case SKL_SCHEDULER_CONFIG:
			ret = skl_fill_sch_cfg(fw_property, value);
			if (ret < 0)
				goto err;
			break;

		case SKL_XTAL_FREQ_HZ:
			fw_property->xtal_freq_hz = *value;
			break;

		case SKL_CLOCKS_CONFIG:
			memcpy(&(fw_property->clk_config), value,
					message->length);
			break;

		default:
			dev_err(ctx->dev, "Invalid fw info type:%d !!\n",
					type);
			break;
		}

		shift = message->length + sizeof(*message);
		offset += shift;
		/* skip over to next tlv data */
		src += message->length;
	}
err:
	if (ret < 0) {
		kfree(fw_property->dma_config);
		kfree(sch_config->sys_tick_cfg);
	}

	return ret;
}

int skl_notify_tplg_change(struct skl_sst *ctx, int type)
{
	struct skl_notify_data *notify_data;

	notify_data = kzalloc(sizeof(*notify_data), GFP_KERNEL);
	if (!notify_data)
		return -ENOMEM;

	notify_data->type = 0xFF;
	notify_data->length = sizeof(struct skl_tcn_events);
	notify_data->tcn_data.type = type;
	do_gettimeofday(&(notify_data->tcn_data.tv));
	ctx->notify_ops.notify_cb(ctx, SKL_TPLG_CHG_NOTIFY, notify_data);
	kfree(notify_data);

	return 0;
}
EXPORT_SYMBOL_GPL(skl_notify_tplg_change);

int skl_get_firmware_configuration(struct sst_dsp *ctx)
{
	struct skl_ipc_large_config_msg msg;
	struct skl_sst *skl = ctx->thread_context;
	u8 *ipc_data;
	int ret = 0;
	size_t rx_bytes;

	ipc_data = kzalloc(DSP_BUF, GFP_KERNEL);
	if (!ipc_data)
		return -ENOMEM;

	msg.module_id = 0;
	msg.instance_id = 0;
	msg.large_param_id = FIRMWARE_CONFIG;
	msg.param_data_size = DSP_BUF;

	ret = skl_ipc_get_large_config(&skl->ipc, &msg,
			(u32 *)ipc_data, NULL, 0, &rx_bytes);
	if (ret < 0) {
		dev_err(ctx->dev, "failed to get fw configuration !!!\n");
		goto err;
	}

	ret = skl_parse_fw_config_info(ctx, ipc_data, rx_bytes);
	if (ret < 0)
		dev_err(ctx->dev, "failed to parse configuration !!!\n");

err:
	kfree(ipc_data);
	return ret;
}

static ssize_t uuid_attr_show(struct kobject *kobj, struct attribute *attr,
				char *buf)
{
	struct uuid_attribute *uuid_attr =
		container_of(attr, struct uuid_attribute, attr);
	struct skl_sysfs_module *modinfo_obj =
		container_of(kobj, struct skl_sysfs_module, kobj);

	if (uuid_attr->show)
		return uuid_attr->show(modinfo_obj, uuid_attr, buf);

	return 0;
}

static const struct sysfs_ops uuid_sysfs_ops = {
	.show	= uuid_attr_show,
};

static void uuid_release(struct kobject *kobj)
{
	struct skl_sysfs_module *modinfo_obj =
		container_of(kobj, struct skl_sysfs_module, kobj);

	kfree(modinfo_obj);
}

static struct kobj_type uuid_ktype = {
	.release        = uuid_release,
	.sysfs_ops	= &uuid_sysfs_ops,
};

static ssize_t loaded_show(struct skl_sysfs_module *modinfo_obj,
				struct uuid_attribute *attr, char *buf)
{
	struct skl_module_table *module_list;

	if ((!modinfo_obj->fw_ops_load_mod) ||
		(modinfo_obj->fw_ops_load_mod &&
		!modinfo_obj->uuid_mod->is_loadable))
		return sprintf(buf, "%d\n", true);

	if (list_empty(modinfo_obj->module_list))
		return sprintf(buf, "%d\n", false);

	list_for_each_entry(module_list, modinfo_obj->module_list, list) {
		if (module_list->mod_info->mod_id
					== modinfo_obj->uuid_mod->id)
			return sprintf(buf, "%d\n", module_list->usage_cnt);
	}

	return sprintf(buf, "%d\n", false);
}

static ssize_t hash_show(struct skl_sysfs_module *modinfo_obj,
				struct uuid_attribute *attr, char *buf)
{
	int ret = 0;
	int i;

	for (i = 0; i < DEFAULT_HASH_SHA256_LEN; i++)
		ret += sprintf(buf + ret, "%d ",
					modinfo_obj->uuid_mod->hash[i]);
	ret += sprintf(buf + ret, "\n");

	return ret;
}


static ssize_t id_show(struct skl_sysfs_module *modinfo_obj,
				struct uuid_attribute *attr, char *buf)
{
	return sprintf(buf, "%d\n", modinfo_obj->uuid_mod->id);
}

static UUID_ATTR_RO(loaded);
static UUID_ATTR_RO(hash);
static UUID_ATTR_RO(id);

static struct attribute *modules_attrs[] = {
	&uuid_attr_loaded.attr,
	&uuid_attr_hash.attr,
	&uuid_attr_id.attr,
	NULL,
};

static const struct attribute_group uuid_group = {
	.attrs = modules_attrs,
};

static void free_uuid_node(struct kobject *kobj,
			     const struct attribute_group *group)
{
	if (kobj) {
		sysfs_remove_group(kobj, group);
		kobject_put(kobj);
	}
}

void skl_module_sysfs_exit(struct skl_sst *ctx)
{
	struct skl_sysfs_tree *tree = ctx->sysfs_tree;
	struct skl_sysfs_module **m;

	if (!tree)
		return;

	if (tree->mod_obj) {
		for (m = tree->mod_obj; *m; m++)
			free_uuid_node(&(*m)->kobj, &uuid_group);
		kfree(tree->mod_obj);
	}

	if (tree->modules_kobj)
		kobject_put(tree->modules_kobj);

	if (tree->dsp_kobj)
		kobject_put(tree->dsp_kobj);

	kfree(tree);
	ctx->sysfs_tree = NULL;
}
EXPORT_SYMBOL_GPL(skl_module_sysfs_exit);

int skl_module_sysfs_init(struct skl_sst *ctx, struct kobject *kobj)
{
	struct uuid_module *module;
	struct skl_sysfs_module *modinfo_obj;
	int count = 0;
	int max_mod = 0;
	int ret = 0;
	unsigned int uuid_size = sizeof(module->uuid);
	char uuid_name[uuid_size];

	if (list_empty(&ctx->uuid_list))
		return 0;

	ctx->sysfs_tree = kzalloc(sizeof(*ctx->sysfs_tree), GFP_KERNEL);
	if (!ctx->sysfs_tree) {
		ret = -ENOMEM;
		goto err_sysfs_exit;
	}

	ctx->sysfs_tree->dsp_kobj = kobject_create_and_add("dsp", kobj);
	if (!ctx->sysfs_tree->dsp_kobj)
		goto err_sysfs_exit;

	ctx->sysfs_tree->modules_kobj = kobject_create_and_add("modules",
						ctx->sysfs_tree->dsp_kobj);
	if (!ctx->sysfs_tree->modules_kobj)
		goto err_sysfs_exit;

	list_for_each_entry(module, &ctx->uuid_list, list)
		max_mod++;

	ctx->sysfs_tree->mod_obj = kcalloc(max_mod + 1,
			sizeof(*ctx->sysfs_tree->mod_obj), GFP_KERNEL);
	if (!ctx->sysfs_tree->mod_obj) {
		ret = -ENOMEM;
		goto err_sysfs_exit;
	}

	list_for_each_entry(module, &ctx->uuid_list, list) {
		modinfo_obj = kzalloc(sizeof(*modinfo_obj), GFP_KERNEL);
		if (!modinfo_obj) {
			ret = -ENOMEM;
			goto err_sysfs_exit;
		}

		snprintf(uuid_name, sizeof(uuid_name), "%pUL", &module->uuid);
		ret = kobject_init_and_add(&modinfo_obj->kobj, &uuid_ktype,
				ctx->sysfs_tree->modules_kobj, uuid_name);
		if (ret < 0)
			goto err_sysfs_exit;

		ret = sysfs_create_group(&modinfo_obj->kobj, &uuid_group);
		if (ret < 0)
			goto err_sysfs_exit;

		modinfo_obj->uuid_mod = module;
		modinfo_obj->module_list = &ctx->dsp->module_list;
		modinfo_obj->fw_ops_load_mod =
				(ctx->dsp->fw_ops.load_mod == NULL) ? 0 : 1;

		ctx->sysfs_tree->mod_obj[count] = modinfo_obj;
		count++;
	}

	return 0;

err_sysfs_exit:
	skl_module_sysfs_exit(ctx);

	return ret;
}
EXPORT_SYMBOL_GPL(skl_module_sysfs_init);<|MERGE_RESOLUTION|>--- conflicted
+++ resolved
@@ -28,23 +28,16 @@
 #define TYPE0_EXCEPTION 0
 #define TYPE1_EXCEPTION 1
 #define TYPE2_EXCEPTION 2
-<<<<<<< HEAD
-#define MAX_CRASH_DATA_TYPES 3
-=======
 #define TYPE3_EXCEPTION 3
 #define MAX_CRASH_DATA_TYPES 4
->>>>>>> ed39fbc3
 #define CRASH_DUMP_VERSION 0x1
 /* FW Extended Manifest Header id = $AE1 */
 #define SKL_EXT_MANIFEST_HEADER_MAGIC   0x31454124
 #define MAX_DSP_EXCEPTION_STACK_SIZE (64*1024)
 
-<<<<<<< HEAD
-=======
 #define EXCEPTION_RECORD_OFFSET(core_count, core_idx) \
 	(0x1000 - ((core_count - core_idx) * 0x158) + 4)
 
->>>>>>> ed39fbc3
 /* FW adds headers and trailing patters to extended crash data */
 #define EXTRA_BYTES	256
 
@@ -323,30 +316,6 @@
 }
 EXPORT_SYMBOL_GPL(skl_reset_instance_id);
 
-<<<<<<< HEAD
-/* This function checks tha available data on the core id
- * passed as an argument and returns the bytes available
- */
-static int skl_check_ext_excep_data_avail(struct skl_sst *ctx, int idx)
-{
-	u32 size = ctx->dsp->trace_wind.size/ctx->dsp->trace_wind.nr_dsp;
-	u8 *base = (u8 __force*)ctx->dsp->trace_wind.addr;
-	u32 read, write;
-	u32 *ptr;
-
-	/* move to the source dsp tracing window */
-        base += (idx * size);
-        ptr = (u32 *) base;
-        read = ptr[0];
-        write = ptr[1];
-
-	if (write == read)
-		return 0;
-        else if (write > read)
-		return (write - read);
-	else
-		return (size - 8 - read + write);
-=======
 #define LOGE_TAG_FILE_ID 0x7FFF
 #define LOGE_TAG_BOCD 0x5DB00000
 
@@ -378,7 +347,6 @@
 		offset += sizeof(u32);
 	}
 	return -ENXIO;
->>>>>>> ed39fbc3
 }
 
 /* Function to read the extended DSP crash information from the
@@ -386,69 +354,20 @@
  * Data is read into the buffer passed as *ext_core_dump.
  * number of bytes read is updated in the sz_ext_dump
  */
-<<<<<<< HEAD
-static void skl_read_ext_exception_data(struct skl_sst *ctx, int idx,
-			void *ext_core_dump, int *sz_ext_dump)
-=======
 static int skl_read_ext_exception_data(struct skl_sst *ctx, int idx,
 		void *ext_core_dump, int ext_core_dump_sz, int *sz_ext_dump)
 
->>>>>>> ed39fbc3
 {
 	u32 size = ctx->dsp->trace_wind.size/ctx->dsp->trace_wind.nr_dsp;
 	u8 *base = (u8 __force*)ctx->dsp->trace_wind.addr;
 	u32 read, write;
 	int offset = *sz_ext_dump;
-<<<<<<< HEAD
-=======
 	int count;
->>>>>>> ed39fbc3
 	u32 *ptr;
 
 	/* move to the current core's tracing window */
 	base += (idx * size);
 	ptr = (u32 *) base;
-<<<<<<< HEAD
-	read = ptr[0];
-	write = ptr[1];
-
-	/* in case of read = write, just return */
-	if (read == write)
-		return;
-
-	if (write > read) {
-		memcpy_fromio((ext_core_dump + offset),
-			(const void __iomem *)(base + 8 + read),
-				(write - read));
-		*sz_ext_dump = offset + write - read;
-		/* advance read pointer */
-		ptr[0] += write - read;
-	} else {
-		/* wrap around condition - copy till the end */
-		memcpy_fromio((ext_core_dump + offset),
-			(const void __iomem *)(base + 8 + read),
-				(size - 8 - read));
-		*sz_ext_dump = offset + size - 8 - read;
-		offset = *sz_ext_dump;
-
-		/* copy from the beginnning */
-		memcpy_fromio((ext_core_dump + offset),
-			(const void __iomem *) (base + 8), write);
-		*sz_ext_dump = offset + write;
-		/* update the read pointer */
-		ptr[0] = write;
-	}
-}
-
-int skl_dsp_crash_dump_read(struct skl_sst *ctx, int stack_size)
-{
-	int num_mod = 0, size_core_dump, sz_ext_dump = 0, idx = 0;
-	struct uuid_module *module, *module1;
-	void *coredump, *ext_core_dump;
-	void *fw_reg_addr, *offset;
-	struct pci_dev *pci = to_pci_dev(ctx->dsp->dev);
-	u16 length0, length1, length2;
-=======
 	read = readl(ptr);
 	write = readl(ptr+1);
 
@@ -488,20 +407,16 @@
 	struct pci_dev *pci = to_pci_dev(ctx->dsp->dev);
 	u32 stackdump_complete = 0;
 	u16 length0, length1, length2, length3;
->>>>>>> ed39fbc3
 	struct adsp_crash_hdr *crash_data_hdr;
 	struct adsp_type0_crash_data *type0_data;
 	struct adsp_type1_crash_data *type1_data;
 	struct adsp_type2_crash_data *type2_data;
 	struct sst_dsp *sst = ctx->dsp;
-<<<<<<< HEAD
-=======
 	unsigned long timeout;
 	int ret;
 
 	if (idx < 0 || idx >= ctx->cores.count)
 		return -EINVAL;
->>>>>>> ed39fbc3
 
 	if (list_empty(&ctx->uuid_list))
 		dev_info(ctx->dev, "Module list is empty\n");
@@ -511,21 +426,6 @@
 	}
 
 	if(stack_size)
-<<<<<<< HEAD
-		ext_core_dump = vzalloc(stack_size + EXTRA_BYTES);
-	else
-		ext_core_dump = vzalloc(MAX_DSP_EXCEPTION_STACK_SIZE + EXTRA_BYTES);
-        if (!ext_core_dump) {
-                dev_err(ctx->dsp->dev, "failed to allocate memory for FW Stack\n");
-                return -ENOMEM;
-        }
-	for (idx = 0; idx < sst->trace_wind.nr_dsp; idx++) {
-		if(skl_check_ext_excep_data_avail(ctx, idx) != 0) {
-			while(sz_ext_dump < stack_size) {
-				skl_read_ext_exception_data(ctx, idx,
-						ext_core_dump, &sz_ext_dump);
-			}
-=======
 		ext_core_dump_sz = stack_size + EXTRA_BYTES;
 	else
 		ext_core_dump_sz = MAX_DSP_EXCEPTION_STACK_SIZE + EXTRA_BYTES;
@@ -562,7 +462,6 @@
 		if (time_after(jiffies, timeout)) {
 			dev_err(ctx->dsp->dev, "Stack Dump reading timed out\n");
 			break;
->>>>>>> ed39fbc3
 		}
 	}
 
@@ -570,19 +469,12 @@
 	length0 = sizeof(*type0_data) / sizeof(u32);
 	length1 = (num_mod * sizeof(*type1_data)) / sizeof(u32);
 	length2 = sizeof(*type2_data) / sizeof(u32);
-<<<<<<< HEAD
-=======
 	length3 = sz_ext_dump / sizeof(u32);
->>>>>>> ed39fbc3
 
 	/* type1 data size is calculated based on number of modules */
 	size_core_dump = (MAX_CRASH_DATA_TYPES * sizeof(*crash_data_hdr)) +
 			sizeof(*type0_data) + (num_mod * sizeof(*type1_data)) +
-<<<<<<< HEAD
-			sizeof(*type2_data) + sz_ext_dump;
-=======
 			sizeof(*type2_data);
->>>>>>> ed39fbc3
 
 	coredump = vzalloc(size_core_dump + sz_ext_dump);
 	if (!coredump){
@@ -626,16 +518,6 @@
 	crash_data_hdr->length = length2;
 	offset += sizeof(*crash_data_hdr);
 	type2_data = (struct adsp_type2_crash_data *) offset;
-<<<<<<< HEAD
-	fw_reg_addr = (void __force*)(ctx->dsp->mailbox.in_base -
-			ctx->dsp->addr.w0_stat_sz);
-	memcpy_fromio(type2_data->fwreg, (const void __iomem *)fw_reg_addr,
-						sizeof(*type2_data));
-
-	if (sz_ext_dump) {
-		offset = coredump + size_core_dump;
-		memcpy(offset, ext_core_dump, sz_ext_dump);
-=======
 	memcpy_fromio(type2_data->fwreg, (const void __iomem *)fw_reg_addr,
 						sizeof(*type2_data));
 	offset += sizeof(*type2_data);
@@ -648,7 +530,6 @@
 		offset += sizeof(*crash_data_hdr);
 		memcpy(offset, ext_core_dump, sz_ext_dump);
 		offset += sz_ext_dump;
->>>>>>> ed39fbc3
 	}
 
 	vfree(ext_core_dump);
