--- conflicted
+++ resolved
@@ -167,17 +167,11 @@
 	bool nhlt_override;
 	bool mod_set_get_status;
 	struct ep_group_cnt grp_cnt;
-<<<<<<< HEAD
-
-	/* list of virtual BE services */
-	struct list_head vbe_list;
-=======
 };
 
 struct skl_virt_pdata {
 	struct skl *skl;
 	void *private_data;
->>>>>>> ee383eea
 };
 
 #define skl_to_bus(s)  (&(s)->hbus)
